--- conflicted
+++ resolved
@@ -1,260 +1,133 @@
-<<<<<<< HEAD
-@echo off
-setlocal
-
-pushd %~dp0
-
-set this=%~n0
-
-if "%SPHINXBUILD%" EQU "" set SPHINXBUILD=sphinx-build
-if "%PYTHON%" EQU "" set PYTHON=py
-
-if "%1" NEQ "htmlhelp" goto :skiphhcsearch
-if exist "%HTMLHELP%" goto :skiphhcsearch
-
-rem Search for HHC in likely places
-set HTMLHELP=
-where hhc /q && set HTMLHELP=hhc && goto :skiphhcsearch
-where /R ..\externals hhc > "%TEMP%\hhc.loc" 2> nul && set /P HTMLHELP= < "%TEMP%\hhc.loc" & del "%TEMP%\hhc.loc"
-if not exist "%HTMLHELP%" where /R "%ProgramFiles(x86)%" hhc > "%TEMP%\hhc.loc" 2> nul && set /P HTMLHELP= < "%TEMP%\hhc.loc" & del "%TEMP%\hhc.loc"
-if not exist "%HTMLHELP%" where /R "%ProgramFiles%" hhc > "%TEMP%\hhc.loc" 2> nul && set /P HTMLHELP= < "%TEMP%\hhc.loc" & del "%TEMP%\hhc.loc"
-if not exist "%HTMLHELP%" echo Cannot find HHC on PATH or in externals & exit /B 1
-:skiphhcsearch
-
-if "%DISTVERSION%" EQU "" for /f "usebackq" %%v in (`%PYTHON% tools/extensions/patchlevel.py`) do set DISTVERSION=%%v
-
-if "%BUILDDIR%" EQU "" set BUILDDIR=build
-
-rem Targets that don't require sphinx-build
-if "%1" EQU "" goto help
-if "%1" EQU "help" goto help
-if "%1" EQU "check" goto check
-if "%1" EQU "serve" goto serve
-if "%1" == "clean" (
-    rmdir /q /s %BUILDDIR%
-    goto end
-)
-
-%SPHINXBUILD% 2> nul
-if errorlevel 9009 (
-    echo.
-    echo.The 'sphinx-build' command was not found. Make sure you have Sphinx
-    echo.installed, then set the SPHINXBUILD environment variable to point
-    echo.to the full path of the 'sphinx-build' executable. Alternatively you
-    echo.may add the Sphinx directory to PATH.
-    echo.
-    echo.If you don't have Sphinx installed, grab it from
-    echo.http://sphinx-doc.org/
-    popd
-    exit /B 1
-)
-
-rem Targets that do require sphinx-build and have their own label
-if "%1" EQU "htmlview" goto htmlview
-
-rem Everything else
-goto build
-
-:help
-echo.usage: %this% BUILDER [filename ...]
-echo.
-echo.Call %this% with the desired Sphinx builder as the first argument, e.g.
-echo.``%this% html`` or ``%this% doctest``.  Interesting targets that are
-echo.always available include:
-echo.
-echo.   Provided by Sphinx:
-echo.      html, htmlhelp, latex, text
-echo.      suspicious, linkcheck, changes, doctest
-echo.   Provided by this script:
-echo.      clean, check, serve, htmlview
-echo.
-echo.All arguments past the first one are passed through to sphinx-build as
-echo.filenames to build or are ignored.  See README.txt in this directory or
-echo.the documentation for your version of Sphinx for more exhaustive lists
-echo.of available targets and descriptions of each.
-echo.
-echo.This script assumes that the SPHINXBUILD environment variable contains
-echo.a legitimate command for calling sphinx-build, or that sphinx-build is
-echo.on your PATH if SPHINXBUILD is not set.  Options for sphinx-build can
-echo.be passed by setting the SPHINXOPTS environment variable.
-goto end
-
-:build
-if NOT "%PAPER%" == "" (
-    set SPHINXOPTS=-D latex_paper_size=%PAPER% %SPHINXOPTS%
-)
-cmd /C %SPHINXBUILD% %SPHINXOPTS% -b%1 -dbuild\doctrees . %BUILDDIR%\%*
-
-if "%1" EQU "htmlhelp" (
-    if  not exist "%HTMLHELP%" (
-        echo.
-        echo.The HTML Help Workshop was not found.  Set the HTMLHELP variable
-        echo.to the path to hhc.exe or download and install it from
-        echo.http://msdn.microsoft.com/en-us/library/ms669985
-        rem Set errorlevel to 1 and exit
-        cmd /C exit /b 1
-        goto end
-    )
-    cmd /C "%HTMLHELP%" build\htmlhelp\python%DISTVERSION:.=%.hhp
-    rem hhc.exe seems to always exit with code 1, reset to 0 for less than 2
-    if not errorlevel 2 cmd /C exit /b 0
-)
-
-echo.
-if errorlevel 1 (
-    echo.Build failed (exit code %ERRORLEVEL%^), check for error messages
-    echo.above.  Any output will be found in %BUILDDIR%\%1
-) else (
-    echo.Build succeeded. All output should be in %BUILDDIR%\%1
-)
-goto end
-
-:htmlview
-if NOT "%2" EQU "" (
-    echo.Can't specify filenames to build with htmlview target, ignoring.
-)
-cmd /C %this% html
-
-if EXIST %BUILDDIR%\html\index.html (
-    echo.Opening %BUILDDIR%\html\index.html in the default web browser...
-    start %BUILDDIR%\html\index.html
-)
-
-goto end
-
-:check
-cmd /C %PYTHON% tools\rstlint.py -i tools
-goto end
-
-:serve
-cmd /C %PYTHON% ..\Tools\scripts\serve.py %BUILDDIR%\html
-goto end
-
-:end
-popd
-=======
-@echo off
-setlocal
-
-pushd %~dp0
-
-set this=%~n0
-
-if "%SPHINXBUILD%" EQU "" set SPHINXBUILD=sphinx-build
-if "%PYTHON%" EQU "" set PYTHON=py
-
-if DEFINED ProgramFiles(x86) set _PRGMFLS=%ProgramFiles(x86)%
-if NOT DEFINED ProgramFiles(x86) set _PRGMFLS=%ProgramFiles%
-if "%HTMLHELP%" EQU "" set HTMLHELP=%_PRGMFLS%\HTML Help Workshop\hhc.exe
-
-if "%DISTVERSION%" EQU "" for /f "usebackq" %%v in (`%PYTHON% tools/extensions/patchlevel.py`) do set DISTVERSION=%%v
-
-if "%BUILDDIR%" EQU "" set BUILDDIR=build
-
-rem Targets that don't require sphinx-build
-if "%1" EQU "" goto help
-if "%1" EQU "help" goto help
-if "%1" EQU "check" goto check
-if "%1" EQU "serve" goto serve
-if "%1" == "clean" (
-    rmdir /q /s %BUILDDIR%
-    goto end
-)
-
-%SPHINXBUILD% 2> nul
-if errorlevel 9009 (
-    echo.
-    echo.The 'sphinx-build' command was not found. Make sure you have Sphinx
-    echo.installed, then set the SPHINXBUILD environment variable to point
-    echo.to the full path of the 'sphinx-build' executable. Alternatively you
-    echo.may add the Sphinx directory to PATH.
-    echo.
-    echo.If you don't have Sphinx installed, grab it from
-    echo.http://sphinx-doc.org/
-    goto end
-)
-
-rem Targets that do require sphinx-build and have their own label
-if "%1" EQU "htmlview" goto htmlview
-
-rem Everything else
-goto build
-
-:help
-echo.usage: %this% BUILDER [filename ...]
-echo.
-echo.Call %this% with the desired Sphinx builder as the first argument, e.g.
-echo.``%this% html`` or ``%this% doctest``.  Interesting targets that are
-echo.always available include:
-echo.
-echo.   Provided by Sphinx:
-echo.      html, htmlhelp, latex, text
-echo.      suspicious, linkcheck, changes, doctest
-echo.   Provided by this script:
-echo.      clean, check, serve, htmlview
-echo.
-echo.All arguments past the first one are passed through to sphinx-build as
-echo.filenames to build or are ignored.  See README.txt in this directory or
-echo.the documentation for your version of Sphinx for more exhaustive lists
-echo.of available targets and descriptions of each.
-echo.
-echo.This script assumes that the SPHINXBUILD environment variable contains
-echo.a legitimate command for calling sphinx-build, or that sphinx-build is
-echo.on your PATH if SPHINXBUILD is not set.  Options for sphinx-build can
-echo.be passed by setting the SPHINXOPTS environment variable.
-goto end
-
-:build
-if NOT "%PAPER%" == "" (
-    set SPHINXOPTS=-D latex_paper_size=%PAPER% %SPHINXOPTS%
-)
-cmd /C %SPHINXBUILD% %SPHINXOPTS% -b%1 -dbuild\doctrees . %BUILDDIR%\%*
-
-if "%1" EQU "htmlhelp" (
-    if  not exist "%HTMLHELP%" (
-        echo.
-        echo.The HTML Help Workshop was not found.  Set the HTMLHELP variable
-        echo.to the path to hhc.exe or download and install it from
-        echo.http://msdn.microsoft.com/en-us/library/ms669985
-        rem Set errorlevel to 1 and exit
-        cmd /C exit /b 1
-        goto end
-    )
-    cmd /C "%HTMLHELP%" build\htmlhelp\python%DISTVERSION:.=%.hhp
-    rem hhc.exe seems to always exit with code 1, reset to 0 for less than 2
-    if not errorlevel 2 cmd /C exit /b 0
-)
-
-echo.
-if errorlevel 1 (
-    echo.Build failed (exit code %ERRORLEVEL%^), check for error messages
-    echo.above.  Any output will be found in %BUILDDIR%\%1
-) else (
-    echo.Build succeeded. All output should be in %BUILDDIR%\%1
-)
-goto end
-
-:htmlview
-if NOT "%2" EQU "" (
-    echo.Can't specify filenames to build with htmlview target, ignoring.
-)
-cmd /C %this% html
-
-if EXIST %BUILDDIR%\html\index.html (
-    echo.Opening %BUILDDIR%\html\index.html in the default web browser...
-    start %BUILDDIR%\html\index.html
-)
-
-goto end
-
-:check
-cmd /C %PYTHON% tools\rstlint.py -i tools
-goto end
-
-:serve
-cmd /C %PYTHON% ..\Tools\scripts\serve.py %BUILDDIR%\html
-goto end
-
-:end
-popd
->>>>>>> 4c9c8481
+@echo off
+setlocal
+
+pushd %~dp0
+
+set this=%~n0
+
+if "%SPHINXBUILD%" EQU "" set SPHINXBUILD=sphinx-build
+if "%PYTHON%" EQU "" set PYTHON=py
+
+if "%1" NEQ "htmlhelp" goto :skiphhcsearch
+if exist "%HTMLHELP%" goto :skiphhcsearch
+
+rem Search for HHC in likely places
+set HTMLHELP=
+where hhc /q && set HTMLHELP=hhc && goto :skiphhcsearch
+where /R ..\externals hhc > "%TEMP%\hhc.loc" 2> nul && set /P HTMLHELP= < "%TEMP%\hhc.loc" & del "%TEMP%\hhc.loc"
+if not exist "%HTMLHELP%" where /R "%ProgramFiles(x86)%" hhc > "%TEMP%\hhc.loc" 2> nul && set /P HTMLHELP= < "%TEMP%\hhc.loc" & del "%TEMP%\hhc.loc"
+if not exist "%HTMLHELP%" where /R "%ProgramFiles%" hhc > "%TEMP%\hhc.loc" 2> nul && set /P HTMLHELP= < "%TEMP%\hhc.loc" & del "%TEMP%\hhc.loc"
+if not exist "%HTMLHELP%" echo Cannot find HHC on PATH or in externals & exit /B 1
+:skiphhcsearch
+
+if "%DISTVERSION%" EQU "" for /f "usebackq" %%v in (`%PYTHON% tools/extensions/patchlevel.py`) do set DISTVERSION=%%v
+
+if "%BUILDDIR%" EQU "" set BUILDDIR=build
+
+rem Targets that don't require sphinx-build
+if "%1" EQU "" goto help
+if "%1" EQU "help" goto help
+if "%1" EQU "check" goto check
+if "%1" EQU "serve" goto serve
+if "%1" == "clean" (
+    rmdir /q /s %BUILDDIR%
+    goto end
+)
+
+%SPHINXBUILD% 2> nul
+if errorlevel 9009 (
+    echo.
+    echo.The 'sphinx-build' command was not found. Make sure you have Sphinx
+    echo.installed, then set the SPHINXBUILD environment variable to point
+    echo.to the full path of the 'sphinx-build' executable. Alternatively you
+    echo.may add the Sphinx directory to PATH.
+    echo.
+    echo.If you don't have Sphinx installed, grab it from
+    echo.http://sphinx-doc.org/
+    popd
+    exit /B 1
+)
+
+rem Targets that do require sphinx-build and have their own label
+if "%1" EQU "htmlview" goto htmlview
+
+rem Everything else
+goto build
+
+:help
+echo.usage: %this% BUILDER [filename ...]
+echo.
+echo.Call %this% with the desired Sphinx builder as the first argument, e.g.
+echo.``%this% html`` or ``%this% doctest``.  Interesting targets that are
+echo.always available include:
+echo.
+echo.   Provided by Sphinx:
+echo.      html, htmlhelp, latex, text
+echo.      suspicious, linkcheck, changes, doctest
+echo.   Provided by this script:
+echo.      clean, check, serve, htmlview
+echo.
+echo.All arguments past the first one are passed through to sphinx-build as
+echo.filenames to build or are ignored.  See README.txt in this directory or
+echo.the documentation for your version of Sphinx for more exhaustive lists
+echo.of available targets and descriptions of each.
+echo.
+echo.This script assumes that the SPHINXBUILD environment variable contains
+echo.a legitimate command for calling sphinx-build, or that sphinx-build is
+echo.on your PATH if SPHINXBUILD is not set.  Options for sphinx-build can
+echo.be passed by setting the SPHINXOPTS environment variable.
+goto end
+
+:build
+if NOT "%PAPER%" == "" (
+    set SPHINXOPTS=-D latex_paper_size=%PAPER% %SPHINXOPTS%
+)
+cmd /C %SPHINXBUILD% %SPHINXOPTS% -b%1 -dbuild\doctrees . %BUILDDIR%\%*
+
+if "%1" EQU "htmlhelp" (
+    if  not exist "%HTMLHELP%" (
+        echo.
+        echo.The HTML Help Workshop was not found.  Set the HTMLHELP variable
+        echo.to the path to hhc.exe or download and install it from
+        echo.http://msdn.microsoft.com/en-us/library/ms669985
+        rem Set errorlevel to 1 and exit
+        cmd /C exit /b 1
+        goto end
+    )
+    cmd /C "%HTMLHELP%" build\htmlhelp\python%DISTVERSION:.=%.hhp
+    rem hhc.exe seems to always exit with code 1, reset to 0 for less than 2
+    if not errorlevel 2 cmd /C exit /b 0
+)
+
+echo.
+if errorlevel 1 (
+    echo.Build failed (exit code %ERRORLEVEL%^), check for error messages
+    echo.above.  Any output will be found in %BUILDDIR%\%1
+) else (
+    echo.Build succeeded. All output should be in %BUILDDIR%\%1
+)
+goto end
+
+:htmlview
+if NOT "%2" EQU "" (
+    echo.Can't specify filenames to build with htmlview target, ignoring.
+)
+cmd /C %this% html
+
+if EXIST %BUILDDIR%\html\index.html (
+    echo.Opening %BUILDDIR%\html\index.html in the default web browser...
+    start %BUILDDIR%\html\index.html
+)
+
+goto end
+
+:check
+cmd /C %PYTHON% tools\rstlint.py -i tools
+goto end
+
+:serve
+cmd /C %PYTHON% ..\Tools\scripts\serve.py %BUILDDIR%\html
+goto end
+
+:end
+popd