"""Concrete date/time and related types.

See http://www.iana.org/time-zones/repository/tz-link.html for
time zone and DST data sources.
"""

import time as _time
import math as _math

def _cmp(x, y):
    return 0 if x == y else 1 if x > y else -1

MINYEAR = 1
MAXYEAR = 9999
_MAXORDINAL = 3652059  # date.max.toordinal()

# Utility functions, adapted from Python's Demo/classes/Dates.py, which
# also assumes the current Gregorian calendar indefinitely extended in
# both directions.  Difference:  Dates.py calls January 1 of year 0 day
# number 1.  The code here calls January 1 of year 1 day number 1.  This is
# to match the definition of the "proleptic Gregorian" calendar in Dershowitz
# and Reingold's "Calendrical Calculations", where it's the base calendar
# for all computations.  See the book for algorithms for converting between
# proleptic Gregorian ordinals and many other calendar systems.

# -1 is a placeholder for indexing purposes.
_DAYS_IN_MONTH = [-1, 31, 28, 31, 30, 31, 30, 31, 31, 30, 31, 30, 31]

_DAYS_BEFORE_MONTH = [-1]  # -1 is a placeholder for indexing purposes.
dbm = 0
for dim in _DAYS_IN_MONTH[1:]:
    _DAYS_BEFORE_MONTH.append(dbm)
    dbm += dim
del dbm, dim

def _is_leap(year):
    "year -> 1 if leap year, else 0."
    return year % 4 == 0 and (year % 100 != 0 or year % 400 == 0)

def _days_before_year(year):
    "year -> number of days before January 1st of year."
    y = year - 1
    return y*365 + y//4 - y//100 + y//400

def _days_in_month(year, month):
    "year, month -> number of days in that month in that year."
    assert 1 <= month <= 12, month
    if month == 2 and _is_leap(year):
        return 29
    return _DAYS_IN_MONTH[month]

def _days_before_month(year, month):
    "year, month -> number of days in year preceding first day of month."
    assert 1 <= month <= 12, 'month must be in 1..12'
    return _DAYS_BEFORE_MONTH[month] + (month > 2 and _is_leap(year))

def _ymd2ord(year, month, day):
    "year, month, day -> ordinal, considering 01-Jan-0001 as day 1."
    assert 1 <= month <= 12, 'month must be in 1..12'
    dim = _days_in_month(year, month)
    assert 1 <= day <= dim, ('day must be in 1..%d' % dim)
    return (_days_before_year(year) +
            _days_before_month(year, month) +
            day)

_DI400Y = _days_before_year(401)    # number of days in 400 years
_DI100Y = _days_before_year(101)    #    "    "   "   " 100   "
_DI4Y   = _days_before_year(5)      #    "    "   "   "   4   "

# A 4-year cycle has an extra leap day over what we'd get from pasting
# together 4 single years.
assert _DI4Y == 4 * 365 + 1

# Similarly, a 400-year cycle has an extra leap day over what we'd get from
# pasting together 4 100-year cycles.
assert _DI400Y == 4 * _DI100Y + 1

# OTOH, a 100-year cycle has one fewer leap day than we'd get from
# pasting together 25 4-year cycles.
assert _DI100Y == 25 * _DI4Y - 1

def _ord2ymd(n):
    "ordinal -> (year, month, day), considering 01-Jan-0001 as day 1."

    # n is a 1-based index, starting at 1-Jan-1.  The pattern of leap years
    # repeats exactly every 400 years.  The basic strategy is to find the
    # closest 400-year boundary at or before n, then work with the offset
    # from that boundary to n.  Life is much clearer if we subtract 1 from
    # n first -- then the values of n at 400-year boundaries are exactly
    # those divisible by _DI400Y:
    #
    #     D  M   Y            n              n-1
    #     -- --- ----        ----------     ----------------
    #     31 Dec -400        -_DI400Y       -_DI400Y -1
    #      1 Jan -399         -_DI400Y +1   -_DI400Y      400-year boundary
    #     ...
    #     30 Dec  000        -1             -2
    #     31 Dec  000         0             -1
    #      1 Jan  001         1              0            400-year boundary
    #      2 Jan  001         2              1
    #      3 Jan  001         3              2
    #     ...
    #     31 Dec  400         _DI400Y        _DI400Y -1
    #      1 Jan  401         _DI400Y +1     _DI400Y      400-year boundary
    n -= 1
    n400, n = divmod(n, _DI400Y)
    year = n400 * 400 + 1   # ..., -399, 1, 401, ...

    # Now n is the (non-negative) offset, in days, from January 1 of year, to
    # the desired date.  Now compute how many 100-year cycles precede n.
    # Note that it's possible for n100 to equal 4!  In that case 4 full
    # 100-year cycles precede the desired day, which implies the desired
    # day is December 31 at the end of a 400-year cycle.
    n100, n = divmod(n, _DI100Y)

    # Now compute how many 4-year cycles precede it.
    n4, n = divmod(n, _DI4Y)

    # And now how many single years.  Again n1 can be 4, and again meaning
    # that the desired day is December 31 at the end of the 4-year cycle.
    n1, n = divmod(n, 365)

    year += n100 * 100 + n4 * 4 + n1
    if n1 == 4 or n100 == 4:
        assert n == 0
        return year-1, 12, 31

    # Now the year is correct, and n is the offset from January 1.  We find
    # the month via an estimate that's either exact or one too large.
    leapyear = n1 == 3 and (n4 != 24 or n100 == 3)
    assert leapyear == _is_leap(year)
    month = (n + 50) >> 5
    preceding = _DAYS_BEFORE_MONTH[month] + (month > 2 and leapyear)
    if preceding > n:  # estimate is too large
        month -= 1
        preceding -= _DAYS_IN_MONTH[month] + (month == 2 and leapyear)
    n -= preceding
    assert 0 <= n < _days_in_month(year, month)

    # Now the year and month are correct, and n is the offset from the
    # start of that month:  we're done!
    return year, month, n+1

# Month and day names.  For localized versions, see the calendar module.
_MONTHNAMES = [None, "Jan", "Feb", "Mar", "Apr", "May", "Jun",
                     "Jul", "Aug", "Sep", "Oct", "Nov", "Dec"]
_DAYNAMES = [None, "Mon", "Tue", "Wed", "Thu", "Fri", "Sat", "Sun"]


def _build_struct_time(y, m, d, hh, mm, ss, dstflag):
    wday = (_ymd2ord(y, m, d) + 6) % 7
    dnum = _days_before_month(y, m) + d
    return _time.struct_time((y, m, d, hh, mm, ss, wday, dnum, dstflag))

def _format_time(hh, mm, ss, us):
    # Skip trailing microseconds when us==0.
    result = "%02d:%02d:%02d" % (hh, mm, ss)
    if us:
        result += ".%06d" % us
    return result

# Correctly substitute for %z and %Z escapes in strftime formats.
def _wrap_strftime(object, format, timetuple):
    # Don't call utcoffset() or tzname() unless actually needed.
    freplace = None  # the string to use for %f
    zreplace = None  # the string to use for %z
    Zreplace = None  # the string to use for %Z

    # Scan format for %z and %Z escapes, replacing as needed.
    newformat = []
    push = newformat.append
    i, n = 0, len(format)
    while i < n:
        ch = format[i]
        i += 1
        if ch == '%':
            if i < n:
                ch = format[i]
                i += 1
                if ch == 'f':
                    if freplace is None:
                        freplace = '%06d' % getattr(object,
                                                    'microsecond', 0)
                    newformat.append(freplace)
                elif ch == 'z':
                    if zreplace is None:
                        zreplace = ""
                        if hasattr(object, "utcoffset"):
                            offset = object.utcoffset()
                            if offset is not None:
                                sign = '+'
                                if offset.days < 0:
                                    offset = -offset
                                    sign = '-'
                                h, m = divmod(offset, timedelta(hours=1))
                                assert not m % timedelta(minutes=1), "whole minute"
                                m //= timedelta(minutes=1)
                                zreplace = '%c%02d%02d' % (sign, h, m)
                    assert '%' not in zreplace
                    newformat.append(zreplace)
                elif ch == 'Z':
                    if Zreplace is None:
                        Zreplace = ""
                        if hasattr(object, "tzname"):
                            s = object.tzname()
                            if s is not None:
                                # strftime is going to have at this: escape %
                                Zreplace = s.replace('%', '%%')
                    newformat.append(Zreplace)
                else:
                    push('%')
                    push(ch)
            else:
                push('%')
        else:
            push(ch)
    newformat = "".join(newformat)
    return _time.strftime(newformat, timetuple)

# Just raise TypeError if the arg isn't None or a string.
def _check_tzname(name):
    if name is not None and not isinstance(name, str):
        raise TypeError("tzinfo.tzname() must return None or string, "
                        "not '%s'" % type(name))

# name is the offset-producing method, "utcoffset" or "dst".
# offset is what it returned.
# If offset isn't None or timedelta, raises TypeError.
# If offset is None, returns None.
# Else offset is checked for being in range, and a whole # of minutes.
# If it is, its integer value is returned.  Else ValueError is raised.
def _check_utc_offset(name, offset):
    assert name in ("utcoffset", "dst")
    if offset is None:
        return
    if not isinstance(offset, timedelta):
        raise TypeError("tzinfo.%s() must return None "
                        "or timedelta, not '%s'" % (name, type(offset)))
    if offset % timedelta(minutes=1) or offset.microseconds:
        raise ValueError("tzinfo.%s() must return a whole number "
                         "of minutes, got %s" % (name, offset))
    if not -timedelta(1) < offset < timedelta(1):
        raise ValueError("%s()=%s, must be must be strictly between "
                         "-timedelta(hours=24) and timedelta(hours=24)" %
                         (name, offset))

def _check_int_field(value):
    if isinstance(value, int):
        return value
    if not isinstance(value, float):
        try:
            value = value.__int__()
        except AttributeError:
            pass
        else:
            if isinstance(value, int):
                return value
            raise TypeError('__int__ returned non-int (type %s)' %
                            type(value).__name__)
        raise TypeError('an integer is required (got type %s)' %
                        type(value).__name__)
    raise TypeError('integer argument expected, got float')

def _check_date_fields(year, month, day):
    year = _check_int_field(year)
    month = _check_int_field(month)
    day = _check_int_field(day)
    if not MINYEAR <= year <= MAXYEAR:
        raise ValueError('year must be in %d..%d' % (MINYEAR, MAXYEAR), year)
    if not 1 <= month <= 12:
        raise ValueError('month must be in 1..12', month)
    dim = _days_in_month(year, month)
    if not 1 <= day <= dim:
        raise ValueError('day must be in 1..%d' % dim, day)
    return year, month, day

def _check_time_fields(hour, minute, second, microsecond):
    hour = _check_int_field(hour)
    minute = _check_int_field(minute)
    second = _check_int_field(second)
    microsecond = _check_int_field(microsecond)
    if not 0 <= hour <= 23:
        raise ValueError('hour must be in 0..23', hour)
    if not 0 <= minute <= 59:
        raise ValueError('minute must be in 0..59', minute)
    if not 0 <= second <= 59:
        raise ValueError('second must be in 0..59', second)
    if not 0 <= microsecond <= 999999:
        raise ValueError('microsecond must be in 0..999999', microsecond)
    return hour, minute, second, microsecond

def _check_tzinfo_arg(tz):
    if tz is not None and not isinstance(tz, tzinfo):
        raise TypeError("tzinfo argument must be None or of a tzinfo subclass")

def _cmperror(x, y):
    raise TypeError("can't compare '%s' to '%s'" % (
                    type(x).__name__, type(y).__name__))

def _divide_and_round(a, b):
    """divide a by b and round result to the nearest integer

    When the ratio is exactly half-way between two integers,
    the even integer is returned.
    """
    # Based on the reference implementation for divmod_near
    # in Objects/longobject.c.
    q, r = divmod(a, b)
    # round up if either r / b > 0.5, or r / b == 0.5 and q is odd.
    # The expression r / b > 0.5 is equivalent to 2 * r > b if b is
    # positive, 2 * r < b if b negative.
    r *= 2
    greater_than_half = r > b if b > 0 else r < b
    if greater_than_half or r == b and q % 2 == 1:
        q += 1

    return q

class timedelta:
    """Represent the difference between two datetime objects.

    Supported operators:

    - add, subtract timedelta
    - unary plus, minus, abs
    - compare to timedelta
    - multiply, divide by int

    In addition, datetime supports subtraction of two datetime objects
    returning a timedelta, and addition or subtraction of a datetime
    and a timedelta giving a datetime.

    Representation: (days, seconds, microseconds).  Why?  Because I
    felt like it.
    """
    __slots__ = '_days', '_seconds', '_microseconds', '_hashcode'

    def __new__(cls, days=0, seconds=0, microseconds=0,
                milliseconds=0, minutes=0, hours=0, weeks=0):
        # Doing this efficiently and accurately in C is going to be difficult
        # and error-prone, due to ubiquitous overflow possibilities, and that
        # C double doesn't have enough bits of precision to represent
        # microseconds over 10K years faithfully.  The code here tries to make
        # explicit where go-fast assumptions can be relied on, in order to
        # guide the C implementation; it's way more convoluted than speed-
        # ignoring auto-overflow-to-long idiomatic Python could be.

        # XXX Check that all inputs are ints or floats.

        # Final values, all integer.
        # s and us fit in 32-bit signed ints; d isn't bounded.
        d = s = us = 0

        # Normalize everything to days, seconds, microseconds.
        days += weeks*7
        seconds += minutes*60 + hours*3600
        microseconds += milliseconds*1000

        # Get rid of all fractions, and normalize s and us.
        # Take a deep breath <wink>.
        if isinstance(days, float):
            dayfrac, days = _math.modf(days)
            daysecondsfrac, daysecondswhole = _math.modf(dayfrac * (24.*3600.))
            assert daysecondswhole == int(daysecondswhole)  # can't overflow
            s = int(daysecondswhole)
            assert days == int(days)
            d = int(days)
        else:
            daysecondsfrac = 0.0
            d = days
        assert isinstance(daysecondsfrac, float)
        assert abs(daysecondsfrac) <= 1.0
        assert isinstance(d, int)
        assert abs(s) <= 24 * 3600
        # days isn't referenced again before redefinition

        if isinstance(seconds, float):
            secondsfrac, seconds = _math.modf(seconds)
            assert seconds == int(seconds)
            seconds = int(seconds)
            secondsfrac += daysecondsfrac
            assert abs(secondsfrac) <= 2.0
        else:
            secondsfrac = daysecondsfrac
        # daysecondsfrac isn't referenced again
        assert isinstance(secondsfrac, float)
        assert abs(secondsfrac) <= 2.0

        assert isinstance(seconds, int)
        days, seconds = divmod(seconds, 24*3600)
        d += days
        s += int(seconds)    # can't overflow
        assert isinstance(s, int)
        assert abs(s) <= 2 * 24 * 3600
        # seconds isn't referenced again before redefinition

        usdouble = secondsfrac * 1e6
        assert abs(usdouble) < 2.1e6    # exact value not critical
        # secondsfrac isn't referenced again

        if isinstance(microseconds, float):
            microseconds = round(microseconds + usdouble)
            seconds, microseconds = divmod(microseconds, 1000000)
            days, seconds = divmod(seconds, 24*3600)
            d += days
            s += seconds
        else:
            microseconds = int(microseconds)
            seconds, microseconds = divmod(microseconds, 1000000)
            days, seconds = divmod(seconds, 24*3600)
            d += days
            s += seconds
            microseconds = round(microseconds + usdouble)
        assert isinstance(s, int)
        assert isinstance(microseconds, int)
        assert abs(s) <= 3 * 24 * 3600
        assert abs(microseconds) < 3.1e6

        # Just a little bit of carrying possible for microseconds and seconds.
        seconds, us = divmod(microseconds, 1000000)
        s += seconds
        days, s = divmod(s, 24*3600)
        d += days

        assert isinstance(d, int)
        assert isinstance(s, int) and 0 <= s < 24*3600
        assert isinstance(us, int) and 0 <= us < 1000000

        if abs(d) > 999999999:
            raise OverflowError("timedelta # of days is too large: %d" % d)

        self = object.__new__(cls)
        self._days = d
        self._seconds = s
        self._microseconds = us
        self._hashcode = -1
        return self

    def __repr__(self):
        if self._microseconds:
            return "%s.%s(%d, %d, %d)" % (self.__class__.__module__,
                                          self.__class__.__qualname__,
                                          self._days,
                                          self._seconds,
                                          self._microseconds)
        if self._seconds:
            return "%s.%s(%d, %d)" % (self.__class__.__module__,
                                      self.__class__.__qualname__,
                                      self._days,
                                      self._seconds)
        return "%s.%s(%d)" % (self.__class__.__module__,
                              self.__class__.__qualname__,
                              self._days)

    def __str__(self):
        mm, ss = divmod(self._seconds, 60)
        hh, mm = divmod(mm, 60)
        s = "%d:%02d:%02d" % (hh, mm, ss)
        if self._days:
            def plural(n):
                return n, abs(n) != 1 and "s" or ""
            s = ("%d day%s, " % plural(self._days)) + s
        if self._microseconds:
            s = s + ".%06d" % self._microseconds
        return s

    def total_seconds(self):
        """Total seconds in the duration."""
        return ((self.days * 86400 + self.seconds) * 10**6 +
                self.microseconds) / 10**6

    # Read-only field accessors
    @property
    def days(self):
        """days"""
        return self._days

    @property
    def seconds(self):
        """seconds"""
        return self._seconds

    @property
    def microseconds(self):
        """microseconds"""
        return self._microseconds

    def __add__(self, other):
        if isinstance(other, timedelta):
            # for CPython compatibility, we cannot use
            # our __class__ here, but need a real timedelta
            return timedelta(self._days + other._days,
                             self._seconds + other._seconds,
                             self._microseconds + other._microseconds)
        return NotImplemented

    __radd__ = __add__

    def __sub__(self, other):
        if isinstance(other, timedelta):
            # for CPython compatibility, we cannot use
            # our __class__ here, but need a real timedelta
            return timedelta(self._days - other._days,
                             self._seconds - other._seconds,
                             self._microseconds - other._microseconds)
        return NotImplemented

    def __rsub__(self, other):
        if isinstance(other, timedelta):
            return -self + other
        return NotImplemented

    def __neg__(self):
        # for CPython compatibility, we cannot use
        # our __class__ here, but need a real timedelta
        return timedelta(-self._days,
                         -self._seconds,
                         -self._microseconds)

    def __pos__(self):
        return self

    def __abs__(self):
        if self._days < 0:
            return -self
        else:
            return self

    def __mul__(self, other):
        if isinstance(other, int):
            # for CPython compatibility, we cannot use
            # our __class__ here, but need a real timedelta
            return timedelta(self._days * other,
                             self._seconds * other,
                             self._microseconds * other)
        if isinstance(other, float):
            usec = self._to_microseconds()
            a, b = other.as_integer_ratio()
            return timedelta(0, 0, _divide_and_round(usec * a, b))
        return NotImplemented

    __rmul__ = __mul__

    def _to_microseconds(self):
        return ((self._days * (24*3600) + self._seconds) * 1000000 +
                self._microseconds)

    def __floordiv__(self, other):
        if not isinstance(other, (int, timedelta)):
            return NotImplemented
        usec = self._to_microseconds()
        if isinstance(other, timedelta):
            return usec // other._to_microseconds()
        if isinstance(other, int):
            return timedelta(0, 0, usec // other)

    def __truediv__(self, other):
        if not isinstance(other, (int, float, timedelta)):
            return NotImplemented
        usec = self._to_microseconds()
        if isinstance(other, timedelta):
            return usec / other._to_microseconds()
        if isinstance(other, int):
            return timedelta(0, 0, _divide_and_round(usec, other))
        if isinstance(other, float):
            a, b = other.as_integer_ratio()
            return timedelta(0, 0, _divide_and_round(b * usec, a))

    def __mod__(self, other):
        if isinstance(other, timedelta):
            r = self._to_microseconds() % other._to_microseconds()
            return timedelta(0, 0, r)
        return NotImplemented

    def __divmod__(self, other):
        if isinstance(other, timedelta):
            q, r = divmod(self._to_microseconds(),
                          other._to_microseconds())
            return q, timedelta(0, 0, r)
        return NotImplemented

    # Comparisons of timedelta objects with other.

    def __eq__(self, other):
        if isinstance(other, timedelta):
            return self._cmp(other) == 0
        else:
            return False

    def __le__(self, other):
        if isinstance(other, timedelta):
            return self._cmp(other) <= 0
        else:
            _cmperror(self, other)

    def __lt__(self, other):
        if isinstance(other, timedelta):
            return self._cmp(other) < 0
        else:
            _cmperror(self, other)

    def __ge__(self, other):
        if isinstance(other, timedelta):
            return self._cmp(other) >= 0
        else:
            _cmperror(self, other)

    def __gt__(self, other):
        if isinstance(other, timedelta):
            return self._cmp(other) > 0
        else:
            _cmperror(self, other)

    def _cmp(self, other):
        assert isinstance(other, timedelta)
        return _cmp(self._getstate(), other._getstate())

    def __hash__(self):
        if self._hashcode == -1:
            self._hashcode = hash(self._getstate())
        return self._hashcode

    def __bool__(self):
        return (self._days != 0 or
                self._seconds != 0 or
                self._microseconds != 0)

    # Pickle support.

    def _getstate(self):
        return (self._days, self._seconds, self._microseconds)

    def __reduce__(self):
        return (self.__class__, self._getstate())

timedelta.min = timedelta(-999999999)
timedelta.max = timedelta(days=999999999, hours=23, minutes=59, seconds=59,
                          microseconds=999999)
timedelta.resolution = timedelta(microseconds=1)

class date:
    """Concrete date type.

    Constructors:

    __new__()
    fromtimestamp()
    today()
    fromordinal()

    Operators:

    __repr__, __str__
    __eq__, __le__, __lt__, __ge__, __gt__, __hash__
    __add__, __radd__, __sub__ (add/radd only with timedelta arg)

    Methods:

    timetuple()
    toordinal()
    weekday()
    isoweekday(), isocalendar(), isoformat()
    ctime()
    strftime()

    Properties (readonly):
    year, month, day
    """
    __slots__ = '_year', '_month', '_day', '_hashcode'

    def __new__(cls, year, month=None, day=None):
        """Constructor.

        Arguments:

        year, month, day (required, base 1)
        """
        if month is None and isinstance(year, bytes) and len(year) == 4 and \
                1 <= year[2] <= 12:
            # Pickle support
            self = object.__new__(cls)
            self.__setstate(year)
            self._hashcode = -1
            return self
        year, month, day = _check_date_fields(year, month, day)
        self = object.__new__(cls)
        self._year = year
        self._month = month
        self._day = day
        self._hashcode = -1
        return self

    # Additional constructors

    @classmethod
    def fromtimestamp(cls, t):
        "Construct a date from a POSIX timestamp (like time.time())."
        y, m, d, hh, mm, ss, weekday, jday, dst = _time.localtime(t)
        return cls(y, m, d)

    @classmethod
    def today(cls):
        "Construct a date from time.time()."
        t = _time.time()
        return cls.fromtimestamp(t)

    @classmethod
    def fromordinal(cls, n):
        """Contruct a date from a proleptic Gregorian ordinal.

        January 1 of year 1 is day 1.  Only the year, month and day are
        non-zero in the result.
        """
        y, m, d = _ord2ymd(n)
        return cls(y, m, d)

    # Conversions to string

    def __repr__(self):
        """Convert to formal string, for repr().

        >>> dt = datetime(2010, 1, 1)
        >>> repr(dt)
        'datetime.datetime(2010, 1, 1, 0, 0)'

        >>> dt = datetime(2010, 1, 1, tzinfo=timezone.utc)
        >>> repr(dt)
        'datetime.datetime(2010, 1, 1, 0, 0, tzinfo=datetime.timezone.utc)'
        """
        return "%s.%s(%d, %d, %d)" % (self.__class__.__module__,
                                      self.__class__.__qualname__,
                                      self._year,
                                      self._month,
                                      self._day)
    # XXX These shouldn't depend on time.localtime(), because that
    # clips the usable dates to [1970 .. 2038).  At least ctime() is
    # easily done without using strftime() -- that's better too because
    # strftime("%c", ...) is locale specific.


    def ctime(self):
        "Return ctime() style string."
        weekday = self.toordinal() % 7 or 7
        return "%s %s %2d 00:00:00 %04d" % (
            _DAYNAMES[weekday],
            _MONTHNAMES[self._month],
            self._day, self._year)

    def strftime(self, fmt):
        "Format using strftime()."
        return _wrap_strftime(self, fmt, self.timetuple())

    def __format__(self, fmt):
        if not isinstance(fmt, str):
            raise TypeError("must be str, not %s" % type(fmt).__name__)
        if len(fmt) != 0:
            return self.strftime(fmt)
        return str(self)

    def isoformat(self):
        """Return the date formatted according to ISO.

        This is 'YYYY-MM-DD'.

        References:
        - http://www.w3.org/TR/NOTE-datetime
        - http://www.cl.cam.ac.uk/~mgk25/iso-time.html
        """
        return "%04d-%02d-%02d" % (self._year, self._month, self._day)

    __str__ = isoformat

    # Read-only field accessors
    @property
    def year(self):
        """year (1-9999)"""
        return self._year

    @property
    def month(self):
        """month (1-12)"""
        return self._month

    @property
    def day(self):
        """day (1-31)"""
        return self._day

    # Standard conversions, __eq__, __le__, __lt__, __ge__, __gt__,
    # __hash__ (and helpers)

    def timetuple(self):
        "Return local time tuple compatible with time.localtime()."
        return _build_struct_time(self._year, self._month, self._day,
                                  0, 0, 0, -1)

    def toordinal(self):
        """Return proleptic Gregorian ordinal for the year, month and day.

        January 1 of year 1 is day 1.  Only the year, month and day values
        contribute to the result.
        """
        return _ymd2ord(self._year, self._month, self._day)

    def replace(self, year=None, month=None, day=None):
        """Return a new date with new values for the specified fields."""
        if year is None:
            year = self._year
        if month is None:
            month = self._month
        if day is None:
            day = self._day
        return date(year, month, day)

    # Comparisons of date objects with other.

    def __eq__(self, other):
        if isinstance(other, date):
            return self._cmp(other) == 0
        return NotImplemented

    def __le__(self, other):
        if isinstance(other, date):
            return self._cmp(other) <= 0
        return NotImplemented

    def __lt__(self, other):
        if isinstance(other, date):
            return self._cmp(other) < 0
        return NotImplemented

    def __ge__(self, other):
        if isinstance(other, date):
            return self._cmp(other) >= 0
        return NotImplemented

    def __gt__(self, other):
        if isinstance(other, date):
            return self._cmp(other) > 0
        return NotImplemented

    def _cmp(self, other):
        assert isinstance(other, date)
        y, m, d = self._year, self._month, self._day
        y2, m2, d2 = other._year, other._month, other._day
        return _cmp((y, m, d), (y2, m2, d2))

    def __hash__(self):
        "Hash."
        if self._hashcode == -1:
            self._hashcode = hash(self._getstate())
        return self._hashcode

    # Computations

    def __add__(self, other):
        "Add a date to a timedelta."
        if isinstance(other, timedelta):
            o = self.toordinal() + other.days
            if 0 < o <= _MAXORDINAL:
                return date.fromordinal(o)
            raise OverflowError("result out of range")
        return NotImplemented

    __radd__ = __add__

    def __sub__(self, other):
        """Subtract two dates, or a date and a timedelta."""
        if isinstance(other, timedelta):
            return self + timedelta(-other.days)
        if isinstance(other, date):
            days1 = self.toordinal()
            days2 = other.toordinal()
            return timedelta(days1 - days2)
        return NotImplemented

    def weekday(self):
        "Return day of the week, where Monday == 0 ... Sunday == 6."
        return (self.toordinal() + 6) % 7

    # Day-of-the-week and week-of-the-year, according to ISO

    def isoweekday(self):
        "Return day of the week, where Monday == 1 ... Sunday == 7."
        # 1-Jan-0001 is a Monday
        return self.toordinal() % 7 or 7

    def isocalendar(self):
        """Return a 3-tuple containing ISO year, week number, and weekday.

        The first ISO week of the year is the (Mon-Sun) week
        containing the year's first Thursday; everything else derives
        from that.

        The first week is 1; Monday is 1 ... Sunday is 7.

        ISO calendar algorithm taken from
        http://www.phys.uu.nl/~vgent/calendar/isocalendar.htm
        """
        year = self._year
        week1monday = _isoweek1monday(year)
        today = _ymd2ord(self._year, self._month, self._day)
        # Internally, week and day have origin 0
        week, day = divmod(today - week1monday, 7)
        if week < 0:
            year -= 1
            week1monday = _isoweek1monday(year)
            week, day = divmod(today - week1monday, 7)
        elif week >= 52:
            if today >= _isoweek1monday(year+1):
                year += 1
                week = 0
        return year, week+1, day+1

    # Pickle support.

    def _getstate(self):
        yhi, ylo = divmod(self._year, 256)
        return bytes([yhi, ylo, self._month, self._day]),

    def __setstate(self, string):
        yhi, ylo, self._month, self._day = string
        self._year = yhi * 256 + ylo

    def __reduce__(self):
        return (self.__class__, self._getstate())

_date_class = date  # so functions w/ args named "date" can get at the class

date.min = date(1, 1, 1)
date.max = date(9999, 12, 31)
date.resolution = timedelta(days=1)

class tzinfo:
    """Abstract base class for time zone info classes.

    Subclasses must override the name(), utcoffset() and dst() methods.
    """
    __slots__ = ()

    def tzname(self, dt):
        "datetime -> string name of time zone."
        raise NotImplementedError("tzinfo subclass must override tzname()")

    def utcoffset(self, dt):
        "datetime -> minutes east of UTC (negative for west of UTC)"
        raise NotImplementedError("tzinfo subclass must override utcoffset()")

    def dst(self, dt):
        """datetime -> DST offset in minutes east of UTC.

        Return 0 if DST not in effect.  utcoffset() must include the DST
        offset.
        """
        raise NotImplementedError("tzinfo subclass must override dst()")

    def fromutc(self, dt):
        "datetime in UTC -> datetime in local time."

        if not isinstance(dt, datetime):
            raise TypeError("fromutc() requires a datetime argument")
        if dt.tzinfo is not self:
            raise ValueError("dt.tzinfo is not self")

        dtoff = dt.utcoffset()
        if dtoff is None:
            raise ValueError("fromutc() requires a non-None utcoffset() "
                             "result")

        # See the long comment block at the end of this file for an
        # explanation of this algorithm.
        dtdst = dt.dst()
        if dtdst is None:
            raise ValueError("fromutc() requires a non-None dst() result")
        delta = dtoff - dtdst
        if delta:
            dt += delta
            dtdst = dt.dst()
            if dtdst is None:
                raise ValueError("fromutc(): dt.dst gave inconsistent "
                                 "results; cannot convert")
        return dt + dtdst

    # Pickle support.

    def __reduce__(self):
        getinitargs = getattr(self, "__getinitargs__", None)
        if getinitargs:
            args = getinitargs()
        else:
            args = ()
        getstate = getattr(self, "__getstate__", None)
        if getstate:
            state = getstate()
        else:
            state = getattr(self, "__dict__", None) or None
        if state is None:
            return (self.__class__, args)
        else:
            return (self.__class__, args, state)

_tzinfo_class = tzinfo

class time:
    """Time with time zone.

    Constructors:

    __new__()

    Operators:

    __repr__, __str__
    __eq__, __le__, __lt__, __ge__, __gt__, __hash__

    Methods:

    strftime()
    isoformat()
    utcoffset()
    tzname()
    dst()

    Properties (readonly):
    hour, minute, second, microsecond, tzinfo
    """
    __slots__ = '_hour', '_minute', '_second', '_microsecond', '_tzinfo', '_hashcode'

    def __new__(cls, hour=0, minute=0, second=0, microsecond=0, tzinfo=None):
        """Constructor.

        Arguments:

        hour, minute (required)
        second, microsecond (default to zero)
        tzinfo (default to None)
        """
        if isinstance(hour, bytes) and len(hour) == 6 and hour[0] < 24:
            # Pickle support
            self = object.__new__(cls)
            self.__setstate(hour, minute or None)
            self._hashcode = -1
            return self
        hour, minute, second, microsecond = _check_time_fields(
            hour, minute, second, microsecond)
        _check_tzinfo_arg(tzinfo)
        self = object.__new__(cls)
        self._hour = hour
        self._minute = minute
        self._second = second
        self._microsecond = microsecond
        self._tzinfo = tzinfo
        self._hashcode = -1
        return self

    # Read-only field accessors
    @property
    def hour(self):
        """hour (0-23)"""
        return self._hour

    @property
    def minute(self):
        """minute (0-59)"""
        return self._minute

    @property
    def second(self):
        """second (0-59)"""
        return self._second

    @property
    def microsecond(self):
        """microsecond (0-999999)"""
        return self._microsecond

    @property
    def tzinfo(self):
        """timezone info object"""
        return self._tzinfo

    # Standard conversions, __hash__ (and helpers)

    # Comparisons of time objects with other.

    def __eq__(self, other):
        if isinstance(other, time):
            return self._cmp(other, allow_mixed=True) == 0
        else:
            return False

    def __le__(self, other):
        if isinstance(other, time):
            return self._cmp(other) <= 0
        else:
            _cmperror(self, other)

    def __lt__(self, other):
        if isinstance(other, time):
            return self._cmp(other) < 0
        else:
            _cmperror(self, other)

    def __ge__(self, other):
        if isinstance(other, time):
            return self._cmp(other) >= 0
        else:
            _cmperror(self, other)

    def __gt__(self, other):
        if isinstance(other, time):
            return self._cmp(other) > 0
        else:
            _cmperror(self, other)

    def _cmp(self, other, allow_mixed=False):
        assert isinstance(other, time)
        mytz = self._tzinfo
        ottz = other._tzinfo
        myoff = otoff = None

        if mytz is ottz:
            base_compare = True
        else:
            myoff = self.utcoffset()
            otoff = other.utcoffset()
            base_compare = myoff == otoff

        if base_compare:
            return _cmp((self._hour, self._minute, self._second,
                         self._microsecond),
                        (other._hour, other._minute, other._second,
                         other._microsecond))
        if myoff is None or otoff is None:
            if allow_mixed:
                return 2 # arbitrary non-zero value
            else:
                raise TypeError("cannot compare naive and aware times")
        myhhmm = self._hour * 60 + self._minute - myoff//timedelta(minutes=1)
        othhmm = other._hour * 60 + other._minute - otoff//timedelta(minutes=1)
        return _cmp((myhhmm, self._second, self._microsecond),
                    (othhmm, other._second, other._microsecond))

    def __hash__(self):
        """Hash."""
        if self._hashcode == -1:
            tzoff = self.utcoffset()
            if not tzoff:  # zero or None
                self._hashcode = hash(self._getstate()[0])
            else:
                h, m = divmod(timedelta(hours=self.hour, minutes=self.minute) - tzoff,
                              timedelta(hours=1))
                assert not m % timedelta(minutes=1), "whole minute"
                m //= timedelta(minutes=1)
                if 0 <= h < 24:
                    self._hashcode = hash(time(h, m, self.second, self.microsecond))
                else:
                    self._hashcode = hash((h, m, self.second, self.microsecond))
        return self._hashcode

    # Conversion to string

    def _tzstr(self, sep=":"):
        """Return formatted timezone offset (+xx:xx) or None."""
        off = self.utcoffset()
        if off is not None:
            if off.days < 0:
                sign = "-"
                off = -off
            else:
                sign = "+"
            hh, mm = divmod(off, timedelta(hours=1))
            assert not mm % timedelta(minutes=1), "whole minute"
            mm //= timedelta(minutes=1)
            assert 0 <= hh < 24
            off = "%s%02d%s%02d" % (sign, hh, sep, mm)
        return off

    def __repr__(self):
        """Convert to formal string, for repr()."""
        if self._microsecond != 0:
            s = ", %d, %d" % (self._second, self._microsecond)
        elif self._second != 0:
            s = ", %d" % self._second
        else:
            s = ""
        s= "%s.%s(%d, %d%s)" % (self.__class__.__module__,
                                self.__class__.__qualname__,
                                self._hour, self._minute, s)
        if self._tzinfo is not None:
            assert s[-1:] == ")"
            s = s[:-1] + ", tzinfo=%r" % self._tzinfo + ")"
        return s

    def isoformat(self):
        """Return the time formatted according to ISO.

        This is 'HH:MM:SS.mmmmmm+zz:zz', or 'HH:MM:SS+zz:zz' if
        self.microsecond == 0.
        """
        s = _format_time(self._hour, self._minute, self._second,
                         self._microsecond)
        tz = self._tzstr()
        if tz:
            s += tz
        return s

    __str__ = isoformat

    def strftime(self, fmt):
        """Format using strftime().  The date part of the timestamp passed
        to underlying strftime should not be used.
        """
        # The year must be >= 1000 else Python's strftime implementation
        # can raise a bogus exception.
        timetuple = (1900, 1, 1,
                     self._hour, self._minute, self._second,
                     0, 1, -1)
        return _wrap_strftime(self, fmt, timetuple)

    def __format__(self, fmt):
        if not isinstance(fmt, str):
            raise TypeError("must be str, not %s" % type(fmt).__name__)
        if len(fmt) != 0:
            return self.strftime(fmt)
        return str(self)

    # Timezone functions

    def utcoffset(self):
        """Return the timezone offset in minutes east of UTC (negative west of
        UTC)."""
        if self._tzinfo is None:
            return None
        offset = self._tzinfo.utcoffset(None)
        _check_utc_offset("utcoffset", offset)
        return offset

    def tzname(self):
        """Return the timezone name.

        Note that the name is 100% informational -- there's no requirement that
        it mean anything in particular. For example, "GMT", "UTC", "-500",
        "-5:00", "EDT", "US/Eastern", "America/New York" are all valid replies.
        """
        if self._tzinfo is None:
            return None
        name = self._tzinfo.tzname(None)
        _check_tzname(name)
        return name

    def dst(self):
        """Return 0 if DST is not in effect, or the DST offset (in minutes
        eastward) if DST is in effect.

        This is purely informational; the DST offset has already been added to
        the UTC offset returned by utcoffset() if applicable, so there's no
        need to consult dst() unless you're interested in displaying the DST
        info.
        """
        if self._tzinfo is None:
            return None
        offset = self._tzinfo.dst(None)
        _check_utc_offset("dst", offset)
        return offset

    def replace(self, hour=None, minute=None, second=None, microsecond=None,
                tzinfo=True):
        """Return a new time with new values for the specified fields."""
        if hour is None:
            hour = self.hour
        if minute is None:
            minute = self.minute
        if second is None:
            second = self.second
        if microsecond is None:
            microsecond = self.microsecond
        if tzinfo is True:
            tzinfo = self.tzinfo
        return time(hour, minute, second, microsecond, tzinfo)

    # Pickle support.

    def _getstate(self):
        us2, us3 = divmod(self._microsecond, 256)
        us1, us2 = divmod(us2, 256)
        basestate = bytes([self._hour, self._minute, self._second,
                           us1, us2, us3])
        if self._tzinfo is None:
            return (basestate,)
        else:
            return (basestate, self._tzinfo)

    def __setstate(self, string, tzinfo):
        if tzinfo is not None and not isinstance(tzinfo, _tzinfo_class):
            raise TypeError("bad tzinfo state arg")
        self._hour, self._minute, self._second, us1, us2, us3 = string
        self._microsecond = (((us1 << 8) | us2) << 8) | us3
        self._tzinfo = tzinfo

    def __reduce__(self):
        return (time, self._getstate())

_time_class = time  # so functions w/ args named "time" can get at the class

time.min = time(0, 0, 0)
time.max = time(23, 59, 59, 999999)
time.resolution = timedelta(microseconds=1)

class datetime(date):
    """datetime(year, month, day[, hour[, minute[, second[, microsecond[,tzinfo]]]]])

    The year, month and day arguments are required. tzinfo may be None, or an
    instance of a tzinfo subclass. The remaining arguments may be ints.
    """
    __slots__ = date.__slots__ + time.__slots__

    def __new__(cls, year, month=None, day=None, hour=0, minute=0, second=0,
                microsecond=0, tzinfo=None):
        if isinstance(year, bytes) and len(year) == 10 and 1 <= year[2] <= 12:
            # Pickle support
            self = object.__new__(cls)
            self.__setstate(year, month)
            self._hashcode = -1
            return self
        year, month, day = _check_date_fields(year, month, day)
        hour, minute, second, microsecond = _check_time_fields(
            hour, minute, second, microsecond)
        _check_tzinfo_arg(tzinfo)
        self = object.__new__(cls)
        self._year = year
        self._month = month
        self._day = day
        self._hour = hour
        self._minute = minute
        self._second = second
        self._microsecond = microsecond
        self._tzinfo = tzinfo
        self._hashcode = -1
        return self

    # Read-only field accessors
    @property
    def hour(self):
        """hour (0-23)"""
        return self._hour

    @property
    def minute(self):
        """minute (0-59)"""
        return self._minute

    @property
    def second(self):
        """second (0-59)"""
        return self._second

    @property
    def microsecond(self):
        """microsecond (0-999999)"""
        return self._microsecond

    @property
    def tzinfo(self):
        """timezone info object"""
        return self._tzinfo

    @classmethod
    def _fromtimestamp(cls, t, utc, tz):
        """Construct a datetime from a POSIX timestamp (like time.time()).

        A timezone info object may be passed in as well.
        """
<<<<<<< HEAD
        _check_tzinfo_arg(tz)
=======
        frac, t = _math.modf(t)
        us = round(frac * 1e6)
        if us >= 1000000:
            t += 1
            us -= 1000000
        elif us < 0:
            t -= 1
            us += 1000000

        converter = _time.gmtime if utc else _time.localtime
        y, m, d, hh, mm, ss, weekday, jday, dst = converter(t)
        ss = min(ss, 59)    # clamp out leap seconds if the platform has them
        return cls(y, m, d, hh, mm, ss, us, tz)
>>>>>>> 511491ad

    @classmethod
    def fromtimestamp(cls, t, tz=None):
        """Construct a datetime from a POSIX timestamp (like time.time()).

        A timezone info object may be passed in as well.
        """
        _check_tzinfo_arg(tz)

        result = cls._fromtimestamp(t, tz is not None, tz)
        if tz is not None:
            result = tz.fromutc(result)
        return result

    @classmethod
    def utcfromtimestamp(cls, t):
        """Construct a naive UTC datetime from a POSIX timestamp."""
<<<<<<< HEAD
        t, frac = divmod(t, 1.0)
        us = int(frac * 1e6)

        # If timestamp is less than one microsecond smaller than a
        # full second, us can be rounded up to 1000000.  In this case,
        # roll over to seconds, otherwise, ValueError is raised
        # by the constructor.
        if us == 1000000:
            t += 1
            us = 0
        y, m, d, hh, mm, ss, weekday, jday, dst = _time.gmtime(t)
        ss = min(ss, 59)    # clamp out leap seconds if the platform has them
        return cls(y, m, d, hh, mm, ss, us)
=======
        return cls._fromtimestamp(t, True, None)
>>>>>>> 511491ad

    @classmethod
    def now(cls, tz=None):
        "Construct a datetime from time.time() and optional time zone info."
        t = _time.time()
        return cls.fromtimestamp(t, tz)

    @classmethod
    def utcnow(cls):
        "Construct a UTC datetime from time.time()."
        t = _time.time()
        return cls.utcfromtimestamp(t)

    @classmethod
    def combine(cls, date, time):
        "Construct a datetime from a given date and a given time."
        if not isinstance(date, _date_class):
            raise TypeError("date argument must be a date instance")
        if not isinstance(time, _time_class):
            raise TypeError("time argument must be a time instance")
        return cls(date.year, date.month, date.day,
                   time.hour, time.minute, time.second, time.microsecond,
                   time.tzinfo)

    def timetuple(self):
        "Return local time tuple compatible with time.localtime()."
        dst = self.dst()
        if dst is None:
            dst = -1
        elif dst:
            dst = 1
        else:
            dst = 0
        return _build_struct_time(self.year, self.month, self.day,
                                  self.hour, self.minute, self.second,
                                  dst)

    def timestamp(self):
        "Return POSIX timestamp as float"
        if self._tzinfo is None:
            return _time.mktime((self.year, self.month, self.day,
                                 self.hour, self.minute, self.second,
                                 -1, -1, -1)) + self.microsecond / 1e6
        else:
            return (self - _EPOCH).total_seconds()

    def utctimetuple(self):
        "Return UTC time tuple compatible with time.gmtime()."
        offset = self.utcoffset()
        if offset:
            self -= offset
        y, m, d = self.year, self.month, self.day
        hh, mm, ss = self.hour, self.minute, self.second
        return _build_struct_time(y, m, d, hh, mm, ss, 0)

    def date(self):
        "Return the date part."
        return date(self._year, self._month, self._day)

    def time(self):
        "Return the time part, with tzinfo None."
        return time(self.hour, self.minute, self.second, self.microsecond)

    def timetz(self):
        "Return the time part, with same tzinfo."
        return time(self.hour, self.minute, self.second, self.microsecond,
                    self._tzinfo)

    def replace(self, year=None, month=None, day=None, hour=None,
                minute=None, second=None, microsecond=None, tzinfo=True):
        """Return a new datetime with new values for the specified fields."""
        if year is None:
            year = self.year
        if month is None:
            month = self.month
        if day is None:
            day = self.day
        if hour is None:
            hour = self.hour
        if minute is None:
            minute = self.minute
        if second is None:
            second = self.second
        if microsecond is None:
            microsecond = self.microsecond
        if tzinfo is True:
            tzinfo = self.tzinfo
        return datetime(year, month, day, hour, minute, second, microsecond,
                        tzinfo)

    def astimezone(self, tz=None):
        if tz is None:
            if self.tzinfo is None:
                raise ValueError("astimezone() requires an aware datetime")
            ts = (self - _EPOCH) // timedelta(seconds=1)
            localtm = _time.localtime(ts)
            local = datetime(*localtm[:6])
            try:
                # Extract TZ data if available
                gmtoff = localtm.tm_gmtoff
                zone = localtm.tm_zone
            except AttributeError:
                # Compute UTC offset and compare with the value implied
                # by tm_isdst.  If the values match, use the zone name
                # implied by tm_isdst.
                delta = local - datetime(*_time.gmtime(ts)[:6])
                dst = _time.daylight and localtm.tm_isdst > 0
                gmtoff = -(_time.altzone if dst else _time.timezone)
                if delta == timedelta(seconds=gmtoff):
                    tz = timezone(delta, _time.tzname[dst])
                else:
                    tz = timezone(delta)
            else:
                tz = timezone(timedelta(seconds=gmtoff), zone)

        elif not isinstance(tz, tzinfo):
            raise TypeError("tz argument must be an instance of tzinfo")

        mytz = self.tzinfo
        if mytz is None:
            raise ValueError("astimezone() requires an aware datetime")

        if tz is mytz:
            return self

        # Convert self to UTC, and attach the new time zone object.
        myoffset = self.utcoffset()
        if myoffset is None:
            raise ValueError("astimezone() requires an aware datetime")
        utc = (self - myoffset).replace(tzinfo=tz)

        # Convert from UTC to tz's local time.
        return tz.fromutc(utc)

    # Ways to produce a string.

    def ctime(self):
        "Return ctime() style string."
        weekday = self.toordinal() % 7 or 7
        return "%s %s %2d %02d:%02d:%02d %04d" % (
            _DAYNAMES[weekday],
            _MONTHNAMES[self._month],
            self._day,
            self._hour, self._minute, self._second,
            self._year)

    def isoformat(self, sep='T'):
        """Return the time formatted according to ISO.

        This is 'YYYY-MM-DD HH:MM:SS.mmmmmm', or 'YYYY-MM-DD HH:MM:SS' if
        self.microsecond == 0.

        If self.tzinfo is not None, the UTC offset is also attached, giving
        'YYYY-MM-DD HH:MM:SS.mmmmmm+HH:MM' or 'YYYY-MM-DD HH:MM:SS+HH:MM'.

        Optional argument sep specifies the separator between date and
        time, default 'T'.
        """
        s = ("%04d-%02d-%02d%c" % (self._year, self._month, self._day, sep) +
             _format_time(self._hour, self._minute, self._second,
                          self._microsecond))
        off = self.utcoffset()
        if off is not None:
            if off.days < 0:
                sign = "-"
                off = -off
            else:
                sign = "+"
            hh, mm = divmod(off, timedelta(hours=1))
            assert not mm % timedelta(minutes=1), "whole minute"
            mm //= timedelta(minutes=1)
            s += "%s%02d:%02d" % (sign, hh, mm)
        return s

    def __repr__(self):
        """Convert to formal string, for repr()."""
        L = [self._year, self._month, self._day,  # These are never zero
             self._hour, self._minute, self._second, self._microsecond]
        if L[-1] == 0:
            del L[-1]
        if L[-1] == 0:
            del L[-1]
        s = "%s.%s(%s)" % (self.__class__.__module__,
                           self.__class__.__qualname__,
                           ", ".join(map(str, L)))
        if self._tzinfo is not None:
            assert s[-1:] == ")"
            s = s[:-1] + ", tzinfo=%r" % self._tzinfo + ")"
        return s

    def __str__(self):
        "Convert to string, for str()."
        return self.isoformat(sep=' ')

    @classmethod
    def strptime(cls, date_string, format):
        'string, format -> new datetime parsed from a string (like time.strptime()).'
        import _strptime
        return _strptime._strptime_datetime(cls, date_string, format)

    def utcoffset(self):
        """Return the timezone offset in minutes east of UTC (negative west of
        UTC)."""
        if self._tzinfo is None:
            return None
        offset = self._tzinfo.utcoffset(self)
        _check_utc_offset("utcoffset", offset)
        return offset

    def tzname(self):
        """Return the timezone name.

        Note that the name is 100% informational -- there's no requirement that
        it mean anything in particular. For example, "GMT", "UTC", "-500",
        "-5:00", "EDT", "US/Eastern", "America/New York" are all valid replies.
        """
        if self._tzinfo is None:
            return None
        name = self._tzinfo.tzname(self)
        _check_tzname(name)
        return name

    def dst(self):
        """Return 0 if DST is not in effect, or the DST offset (in minutes
        eastward) if DST is in effect.

        This is purely informational; the DST offset has already been added to
        the UTC offset returned by utcoffset() if applicable, so there's no
        need to consult dst() unless you're interested in displaying the DST
        info.
        """
        if self._tzinfo is None:
            return None
        offset = self._tzinfo.dst(self)
        _check_utc_offset("dst", offset)
        return offset

    # Comparisons of datetime objects with other.

    def __eq__(self, other):
        if isinstance(other, datetime):
            return self._cmp(other, allow_mixed=True) == 0
        elif not isinstance(other, date):
            return NotImplemented
        else:
            return False

    def __le__(self, other):
        if isinstance(other, datetime):
            return self._cmp(other) <= 0
        elif not isinstance(other, date):
            return NotImplemented
        else:
            _cmperror(self, other)

    def __lt__(self, other):
        if isinstance(other, datetime):
            return self._cmp(other) < 0
        elif not isinstance(other, date):
            return NotImplemented
        else:
            _cmperror(self, other)

    def __ge__(self, other):
        if isinstance(other, datetime):
            return self._cmp(other) >= 0
        elif not isinstance(other, date):
            return NotImplemented
        else:
            _cmperror(self, other)

    def __gt__(self, other):
        if isinstance(other, datetime):
            return self._cmp(other) > 0
        elif not isinstance(other, date):
            return NotImplemented
        else:
            _cmperror(self, other)

    def _cmp(self, other, allow_mixed=False):
        assert isinstance(other, datetime)
        mytz = self._tzinfo
        ottz = other._tzinfo
        myoff = otoff = None

        if mytz is ottz:
            base_compare = True
        else:
            myoff = self.utcoffset()
            otoff = other.utcoffset()
            base_compare = myoff == otoff

        if base_compare:
            return _cmp((self._year, self._month, self._day,
                         self._hour, self._minute, self._second,
                         self._microsecond),
                        (other._year, other._month, other._day,
                         other._hour, other._minute, other._second,
                         other._microsecond))
        if myoff is None or otoff is None:
            if allow_mixed:
                return 2 # arbitrary non-zero value
            else:
                raise TypeError("cannot compare naive and aware datetimes")
        # XXX What follows could be done more efficiently...
        diff = self - other     # this will take offsets into account
        if diff.days < 0:
            return -1
        return diff and 1 or 0

    def __add__(self, other):
        "Add a datetime and a timedelta."
        if not isinstance(other, timedelta):
            return NotImplemented
        delta = timedelta(self.toordinal(),
                          hours=self._hour,
                          minutes=self._minute,
                          seconds=self._second,
                          microseconds=self._microsecond)
        delta += other
        hour, rem = divmod(delta.seconds, 3600)
        minute, second = divmod(rem, 60)
        if 0 < delta.days <= _MAXORDINAL:
            return datetime.combine(date.fromordinal(delta.days),
                                    time(hour, minute, second,
                                         delta.microseconds,
                                         tzinfo=self._tzinfo))
        raise OverflowError("result out of range")

    __radd__ = __add__

    def __sub__(self, other):
        "Subtract two datetimes, or a datetime and a timedelta."
        if not isinstance(other, datetime):
            if isinstance(other, timedelta):
                return self + -other
            return NotImplemented

        days1 = self.toordinal()
        days2 = other.toordinal()
        secs1 = self._second + self._minute * 60 + self._hour * 3600
        secs2 = other._second + other._minute * 60 + other._hour * 3600
        base = timedelta(days1 - days2,
                         secs1 - secs2,
                         self._microsecond - other._microsecond)
        if self._tzinfo is other._tzinfo:
            return base
        myoff = self.utcoffset()
        otoff = other.utcoffset()
        if myoff == otoff:
            return base
        if myoff is None or otoff is None:
            raise TypeError("cannot mix naive and timezone-aware time")
        return base + otoff - myoff

    def __hash__(self):
        if self._hashcode == -1:
            tzoff = self.utcoffset()
            if tzoff is None:
                self._hashcode = hash(self._getstate()[0])
            else:
                days = _ymd2ord(self.year, self.month, self.day)
                seconds = self.hour * 3600 + self.minute * 60 + self.second
                self._hashcode = hash(timedelta(days, seconds, self.microsecond) - tzoff)
        return self._hashcode

    # Pickle support.

    def _getstate(self):
        yhi, ylo = divmod(self._year, 256)
        us2, us3 = divmod(self._microsecond, 256)
        us1, us2 = divmod(us2, 256)
        basestate = bytes([yhi, ylo, self._month, self._day,
                           self._hour, self._minute, self._second,
                           us1, us2, us3])
        if self._tzinfo is None:
            return (basestate,)
        else:
            return (basestate, self._tzinfo)

    def __setstate(self, string, tzinfo):
        if tzinfo is not None and not isinstance(tzinfo, _tzinfo_class):
            raise TypeError("bad tzinfo state arg")
        (yhi, ylo, self._month, self._day, self._hour,
         self._minute, self._second, us1, us2, us3) = string
        self._year = yhi * 256 + ylo
        self._microsecond = (((us1 << 8) | us2) << 8) | us3
        self._tzinfo = tzinfo

    def __reduce__(self):
        return (self.__class__, self._getstate())


datetime.min = datetime(1, 1, 1)
datetime.max = datetime(9999, 12, 31, 23, 59, 59, 999999)
datetime.resolution = timedelta(microseconds=1)


def _isoweek1monday(year):
    # Helper to calculate the day number of the Monday starting week 1
    # XXX This could be done more efficiently
    THURSDAY = 3
    firstday = _ymd2ord(year, 1, 1)
    firstweekday = (firstday + 6) % 7  # See weekday() above
    week1monday = firstday - firstweekday
    if firstweekday > THURSDAY:
        week1monday += 7
    return week1monday

class timezone(tzinfo):
    __slots__ = '_offset', '_name'

    # Sentinel value to disallow None
    _Omitted = object()
    def __new__(cls, offset, name=_Omitted):
        if not isinstance(offset, timedelta):
            raise TypeError("offset must be a timedelta")
        if name is cls._Omitted:
            if not offset:
                return cls.utc
            name = None
        elif not isinstance(name, str):
            raise TypeError("name must be a string")
        if not cls._minoffset <= offset <= cls._maxoffset:
            raise ValueError("offset must be a timedelta "
                             "strictly between -timedelta(hours=24) and "
                             "timedelta(hours=24).")
        if (offset.microseconds != 0 or offset.seconds % 60 != 0):
            raise ValueError("offset must be a timedelta "
                             "representing a whole number of minutes")
        return cls._create(offset, name)

    @classmethod
    def _create(cls, offset, name=None):
        self = tzinfo.__new__(cls)
        self._offset = offset
        self._name = name
        return self

    def __getinitargs__(self):
        """pickle support"""
        if self._name is None:
            return (self._offset,)
        return (self._offset, self._name)

    def __eq__(self, other):
        if type(other) != timezone:
            return False
        return self._offset == other._offset

    def __hash__(self):
        return hash(self._offset)

    def __repr__(self):
        """Convert to formal string, for repr().

        >>> tz = timezone.utc
        >>> repr(tz)
        'datetime.timezone.utc'
        >>> tz = timezone(timedelta(hours=-5), 'EST')
        >>> repr(tz)
        "datetime.timezone(datetime.timedelta(-1, 68400), 'EST')"
        """
        if self is self.utc:
            return 'datetime.timezone.utc'
        if self._name is None:
            return "%s.%s(%r)" % (self.__class__.__module__,
                                  self.__class__.__qualname__,
                                  self._offset)
        return "%s.%s(%r, %r)" % (self.__class__.__module__,
                                  self.__class__.__qualname__,
                                  self._offset, self._name)

    def __str__(self):
        return self.tzname(None)

    def utcoffset(self, dt):
        if isinstance(dt, datetime) or dt is None:
            return self._offset
        raise TypeError("utcoffset() argument must be a datetime instance"
                        " or None")

    def tzname(self, dt):
        if isinstance(dt, datetime) or dt is None:
            if self._name is None:
                return self._name_from_offset(self._offset)
            return self._name
        raise TypeError("tzname() argument must be a datetime instance"
                        " or None")

    def dst(self, dt):
        if isinstance(dt, datetime) or dt is None:
            return None
        raise TypeError("dst() argument must be a datetime instance"
                        " or None")

    def fromutc(self, dt):
        if isinstance(dt, datetime):
            if dt.tzinfo is not self:
                raise ValueError("fromutc: dt.tzinfo "
                                 "is not self")
            return dt + self._offset
        raise TypeError("fromutc() argument must be a datetime instance"
                        " or None")

    _maxoffset = timedelta(hours=23, minutes=59)
    _minoffset = -_maxoffset

    @staticmethod
    def _name_from_offset(delta):
        if delta < timedelta(0):
            sign = '-'
            delta = -delta
        else:
            sign = '+'
        hours, rest = divmod(delta, timedelta(hours=1))
        minutes = rest // timedelta(minutes=1)
        return 'UTC{}{:02d}:{:02d}'.format(sign, hours, minutes)

timezone.utc = timezone._create(timedelta(0))
timezone.min = timezone._create(timezone._minoffset)
timezone.max = timezone._create(timezone._maxoffset)
_EPOCH = datetime(1970, 1, 1, tzinfo=timezone.utc)

# Some time zone algebra.  For a datetime x, let
#     x.n = x stripped of its timezone -- its naive time.
#     x.o = x.utcoffset(), and assuming that doesn't raise an exception or
#           return None
#     x.d = x.dst(), and assuming that doesn't raise an exception or
#           return None
#     x.s = x's standard offset, x.o - x.d
#
# Now some derived rules, where k is a duration (timedelta).
#
# 1. x.o = x.s + x.d
#    This follows from the definition of x.s.
#
# 2. If x and y have the same tzinfo member, x.s = y.s.
#    This is actually a requirement, an assumption we need to make about
#    sane tzinfo classes.
#
# 3. The naive UTC time corresponding to x is x.n - x.o.
#    This is again a requirement for a sane tzinfo class.
#
# 4. (x+k).s = x.s
#    This follows from #2, and that datimetimetz+timedelta preserves tzinfo.
#
# 5. (x+k).n = x.n + k
#    Again follows from how arithmetic is defined.
#
# Now we can explain tz.fromutc(x).  Let's assume it's an interesting case
# (meaning that the various tzinfo methods exist, and don't blow up or return
# None when called).
#
# The function wants to return a datetime y with timezone tz, equivalent to x.
# x is already in UTC.
#
# By #3, we want
#
#     y.n - y.o = x.n                             [1]
#
# The algorithm starts by attaching tz to x.n, and calling that y.  So
# x.n = y.n at the start.  Then it wants to add a duration k to y, so that [1]
# becomes true; in effect, we want to solve [2] for k:
#
#    (y+k).n - (y+k).o = x.n                      [2]
#
# By #1, this is the same as
#
#    (y+k).n - ((y+k).s + (y+k).d) = x.n          [3]
#
# By #5, (y+k).n = y.n + k, which equals x.n + k because x.n=y.n at the start.
# Substituting that into [3],
#
#    x.n + k - (y+k).s - (y+k).d = x.n; the x.n terms cancel, leaving
#    k - (y+k).s - (y+k).d = 0; rearranging,
#    k = (y+k).s - (y+k).d; by #4, (y+k).s == y.s, so
#    k = y.s - (y+k).d
#
# On the RHS, (y+k).d can't be computed directly, but y.s can be, and we
# approximate k by ignoring the (y+k).d term at first.  Note that k can't be
# very large, since all offset-returning methods return a duration of magnitude
# less than 24 hours.  For that reason, if y is firmly in std time, (y+k).d must
# be 0, so ignoring it has no consequence then.
#
# In any case, the new value is
#
#     z = y + y.s                                 [4]
#
# It's helpful to step back at look at [4] from a higher level:  it's simply
# mapping from UTC to tz's standard time.
#
# At this point, if
#
#     z.n - z.o = x.n                             [5]
#
# we have an equivalent time, and are almost done.  The insecurity here is
# at the start of daylight time.  Picture US Eastern for concreteness.  The wall
# time jumps from 1:59 to 3:00, and wall hours of the form 2:MM don't make good
# sense then.  The docs ask that an Eastern tzinfo class consider such a time to
# be EDT (because it's "after 2"), which is a redundant spelling of 1:MM EST
# on the day DST starts.  We want to return the 1:MM EST spelling because that's
# the only spelling that makes sense on the local wall clock.
#
# In fact, if [5] holds at this point, we do have the standard-time spelling,
# but that takes a bit of proof.  We first prove a stronger result.  What's the
# difference between the LHS and RHS of [5]?  Let
#
#     diff = x.n - (z.n - z.o)                    [6]
#
# Now
#     z.n =                       by [4]
#     (y + y.s).n =               by #5
#     y.n + y.s =                 since y.n = x.n
#     x.n + y.s =                 since z and y are have the same tzinfo member,
#                                     y.s = z.s by #2
#     x.n + z.s
#
# Plugging that back into [6] gives
#
#     diff =
#     x.n - ((x.n + z.s) - z.o) =     expanding
#     x.n - x.n - z.s + z.o =         cancelling
#     - z.s + z.o =                   by #2
#     z.d
#
# So diff = z.d.
#
# If [5] is true now, diff = 0, so z.d = 0 too, and we have the standard-time
# spelling we wanted in the endcase described above.  We're done.  Contrarily,
# if z.d = 0, then we have a UTC equivalent, and are also done.
#
# If [5] is not true now, diff = z.d != 0, and z.d is the offset we need to
# add to z (in effect, z is in tz's standard time, and we need to shift the
# local clock into tz's daylight time).
#
# Let
#
#     z' = z + z.d = z + diff                     [7]
#
# and we can again ask whether
#
#     z'.n - z'.o = x.n                           [8]
#
# If so, we're done.  If not, the tzinfo class is insane, according to the
# assumptions we've made.  This also requires a bit of proof.  As before, let's
# compute the difference between the LHS and RHS of [8] (and skipping some of
# the justifications for the kinds of substitutions we've done several times
# already):
#
#     diff' = x.n - (z'.n - z'.o) =           replacing z'.n via [7]
#             x.n  - (z.n + diff - z'.o) =    replacing diff via [6]
#             x.n - (z.n + x.n - (z.n - z.o) - z'.o) =
#             x.n - z.n - x.n + z.n - z.o + z'.o =    cancel x.n
#             - z.n + z.n - z.o + z'.o =              cancel z.n
#             - z.o + z'.o =                      #1 twice
#             -z.s - z.d + z'.s + z'.d =          z and z' have same tzinfo
#             z'.d - z.d
#
# So z' is UTC-equivalent to x iff z'.d = z.d at this point.  If they are equal,
# we've found the UTC-equivalent so are done.  In fact, we stop with [7] and
# return z', not bothering to compute z'.d.
#
# How could z.d and z'd differ?  z' = z + z.d [7], so merely moving z' by
# a dst() offset, and starting *from* a time already in DST (we know z.d != 0),
# would have to change the result dst() returns:  we start in DST, and moving
# a little further into it takes us out of DST.
#
# There isn't a sane case where this can happen.  The closest it gets is at
# the end of DST, where there's an hour in UTC with no spelling in a hybrid
# tzinfo class.  In US Eastern, that's 5:MM UTC = 0:MM EST = 1:MM EDT.  During
# that hour, on an Eastern clock 1:MM is taken as being in standard time (6:MM
# UTC) because the docs insist on that, but 0:MM is taken as being in daylight
# time (4:MM UTC).  There is no local time mapping to 5:MM UTC.  The local
# clock jumps from 1:59 back to 1:00 again, and repeats the 1:MM hour in
# standard time.  Since that's what the local clock *does*, we want to map both
# UTC hours 5:MM and 6:MM to 1:MM Eastern.  The result is ambiguous
# in local time, but so it goes -- it's the way the local clock works.
#
# When x = 5:MM UTC is the input to this algorithm, x.o=0, y.o=-5 and y.d=0,
# so z=0:MM.  z.d=60 (minutes) then, so [5] doesn't hold and we keep going.
# z' = z + z.d = 1:MM then, and z'.d=0, and z'.d - z.d = -60 != 0 so [8]
# (correctly) concludes that z' is not UTC-equivalent to x.
#
# Because we know z.d said z was in daylight time (else [5] would have held and
# we would have stopped then), and we know z.d != z'.d (else [8] would have held
# and we have stopped then), and there are only 2 possible values dst() can
# return in Eastern, it follows that z'.d must be 0 (which it is in the example,
# but the reasoning doesn't depend on the example -- it depends on there being
# two possible dst() outcomes, one zero and the other non-zero).  Therefore
# z' must be in standard time, and is the spelling we want in this case.
#
# Note again that z' is not UTC-equivalent as far as the hybrid tzinfo class is
# concerned (because it takes z' as being in standard time rather than the
# daylight time we intend here), but returning it gives the real-life "local
# clock repeats an hour" behavior when mapping the "unspellable" UTC hour into
# tz.
#
# When the input is 6:MM, z=1:MM and z.d=0, and we stop at once, again with
# the 1:MM standard time spelling we want.
#
# So how can this break?  One of the assumptions must be violated.  Two
# possibilities:
#
# 1) [2] effectively says that y.s is invariant across all y belong to a given
#    time zone.  This isn't true if, for political reasons or continental drift,
#    a region decides to change its base offset from UTC.
#
# 2) There may be versions of "double daylight" time where the tail end of
#    the analysis gives up a step too early.  I haven't thought about that
#    enough to say.
#
# In any case, it's clear that the default fromutc() is strong enough to handle
# "almost all" time zones:  so long as the standard offset is invariant, it
# doesn't matter if daylight time transition points change from year to year, or
# if daylight time is skipped in some years; it doesn't matter how large or
# small dst() may get within its bounds; and it doesn't even matter if some
# perverse time zone returns a negative dst()).  So a breaking case must be
# pretty bizarre, and a tzinfo subclass can override fromutc() if it is.

try:
    from _datetime import *
except ImportError:
    pass
else:
    # Clean up unused names
    del (_DAYNAMES, _DAYS_BEFORE_MONTH, _DAYS_IN_MONTH, _DI100Y, _DI400Y,
         _DI4Y, _EPOCH, _MAXORDINAL, _MONTHNAMES, _build_struct_time,
         _check_date_fields, _check_int_field, _check_time_fields,
         _check_tzinfo_arg, _check_tzname, _check_utc_offset, _cmp, _cmperror,
         _date_class, _days_before_month, _days_before_year, _days_in_month,
         _format_time, _is_leap, _isoweek1monday, _math, _ord2ymd,
         _time, _time_class, _tzinfo_class, _wrap_strftime, _ymd2ord)
    # XXX Since import * above excludes names that start with _,
    # docstring does not get overwritten. In the future, it may be
    # appropriate to maintain a single module level docstring and
    # remove the following line.
    from _datetime import __doc__<|MERGE_RESOLUTION|>--- conflicted
+++ resolved
@@ -1371,9 +1371,6 @@
 
         A timezone info object may be passed in as well.
         """
-<<<<<<< HEAD
-        _check_tzinfo_arg(tz)
-=======
         frac, t = _math.modf(t)
         us = round(frac * 1e6)
         if us >= 1000000:
@@ -1387,7 +1384,6 @@
         y, m, d, hh, mm, ss, weekday, jday, dst = converter(t)
         ss = min(ss, 59)    # clamp out leap seconds if the platform has them
         return cls(y, m, d, hh, mm, ss, us, tz)
->>>>>>> 511491ad
 
     @classmethod
     def fromtimestamp(cls, t, tz=None):
@@ -1405,23 +1401,7 @@
     @classmethod
     def utcfromtimestamp(cls, t):
         """Construct a naive UTC datetime from a POSIX timestamp."""
-<<<<<<< HEAD
-        t, frac = divmod(t, 1.0)
-        us = int(frac * 1e6)
-
-        # If timestamp is less than one microsecond smaller than a
-        # full second, us can be rounded up to 1000000.  In this case,
-        # roll over to seconds, otherwise, ValueError is raised
-        # by the constructor.
-        if us == 1000000:
-            t += 1
-            us = 0
-        y, m, d, hh, mm, ss, weekday, jday, dst = _time.gmtime(t)
-        ss = min(ss, 59)    # clamp out leap seconds if the platform has them
-        return cls(y, m, d, hh, mm, ss, us)
-=======
         return cls._fromtimestamp(t, True, None)
->>>>>>> 511491ad
 
     @classmethod
     def now(cls, tz=None):
