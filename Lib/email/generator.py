# Copyright (C) 2001-2010 Python Software Foundation
# Author: Barry Warsaw
# Contact: email-sig@python.org

"""Classes to generate plain text from a message object tree."""

__all__ = ['Generator', 'DecodedGenerator']

import re
import sys
import time
import random
import warnings

from io import StringIO, BytesIO
from email import policy
from email.header import Header
from email.message import _has_surrogates
import email.charset as _charset

UNDERSCORE = '_'
NL = '\n'  # XXX: no longer used by the code below.

fcre = re.compile(r'^From ', re.MULTILINE)



class Generator:
    """Generates output from a Message object tree.

    This basic generator writes the message to the given file object as plain
    text.
    """
    #
    # Public interface
    #

    def __init__(self, outfp, mangle_from_=True, maxheaderlen=None, *,
                 policy=policy.default):
        """Create the generator for message flattening.

        outfp is the output file-like object for writing the message to.  It
        must have a write() method.

        Optional mangle_from_ is a flag that, when True (the default), escapes
        From_ lines in the body of the message by putting a `>' in front of
        them.

        Optional maxheaderlen specifies the longest length for a non-continued
        header.  When a header line is longer (in characters, with tabs
        expanded to 8 spaces) than maxheaderlen, the header will split as
        defined in the Header class.  Set maxheaderlen to zero to disable
        header wrapping.  The default is 78, as recommended (but not required)
        by RFC 2822.

        The policy keyword specifies a policy object that controls a number of
        aspects of the generator's operation.  The default policy maintains
        backward compatibility.

        """
        self._fp = outfp
        self._mangle_from_ = mangle_from_
        self._maxheaderlen = (maxheaderlen if maxheaderlen is not None else
                                 policy.max_line_length)
        self.policy = policy

    def write(self, s):
        # Just delegate to the file object
        self._fp.write(s)

    def flatten(self, msg, unixfrom=False, linesep=None):
        r"""Print the message object tree rooted at msg to the output file
        specified when the Generator instance was created.

        unixfrom is a flag that forces the printing of a Unix From_ delimiter
        before the first object in the message tree.  If the original message
        has no From_ delimiter, a `standard' one is crafted.  By default, this
        is False to inhibit the printing of any From_ delimiter.

        Note that for subobjects, no From_ line is printed.

        linesep specifies the characters used to indicate a new line in
        the output.  The default value is determined by the policy.

        """
        # We use the _XXX constants for operating on data that comes directly
        # from the msg, and _encoded_XXX constants for operating on data that
        # has already been converted (to bytes in the BytesGenerator) and
        # inserted into a temporary buffer.
        self._NL = linesep if linesep is not None else self.policy.linesep
        self._encoded_NL = self._encode(self._NL)
        self._EMPTY = ''
        self._encoded_EMTPY = self._encode('')
        if unixfrom:
            ufrom = msg.get_unixfrom()
            if not ufrom:
                ufrom = 'From nobody ' + time.ctime(time.time())
            self.write(ufrom + self._NL)
        self._write(msg)

    def clone(self, fp):
        """Clone this generator with the exact same options."""
        return self.__class__(fp, self._mangle_from_, self._maxheaderlen)

    #
    # Protected interface - undocumented ;/
    #

    # Note that we use 'self.write' when what we are writing is coming from
    # the source, and self._fp.write when what we are writing is coming from a
    # buffer (because the Bytes subclass has already had a chance to transform
    # the data in its write method in that case).  This is an entirely
    # pragmatic split determined by experiment; we could be more general by
    # always using write and having the Bytes subclass write method detect when
    # it has already transformed the input; but, since this whole thing is a
    # hack anyway this seems good enough.

    # Similarly, we have _XXX and _encoded_XXX attributes that are used on
    # source and buffer data, respectively.
    _encoded_EMPTY = ''

    def _new_buffer(self):
        # BytesGenerator overrides this to return BytesIO.
        return StringIO()

    def _encode(self, s):
        # BytesGenerator overrides this to encode strings to bytes.
        return s

    def _write(self, msg):
        # We can't write the headers yet because of the following scenario:
        # say a multipart message includes the boundary string somewhere in
        # its body.  We'd have to calculate the new boundary /before/ we write
        # the headers so that we can write the correct Content-Type:
        # parameter.
        #
        # The way we do this, so as to make the _handle_*() methods simpler,
        # is to cache any subpart writes into a buffer.  The we write the
        # headers and the buffer contents.  That way, subpart handlers can
        # Do The Right Thing, and can still modify the Content-Type: header if
        # necessary.
        oldfp = self._fp
        try:
            self._fp = sfp = self._new_buffer()
            self._dispatch(msg)
        finally:
            self._fp = oldfp
        # Write the headers.  First we see if the message object wants to
        # handle that itself.  If not, we'll do it generically.
        meth = getattr(msg, '_write_headers', None)
        if meth is None:
            self._write_headers(msg)
        else:
            meth(self)
        self._fp.write(sfp.getvalue())

    def _dispatch(self, msg):
        # Get the Content-Type: for the message, then try to dispatch to
        # self._handle_<maintype>_<subtype>().  If there's no handler for the
        # full MIME type, then dispatch to self._handle_<maintype>().  If
        # that's missing too, then dispatch to self._writeBody().
        main = msg.get_content_maintype()
        sub = msg.get_content_subtype()
        specific = UNDERSCORE.join((main, sub)).replace('-', '_')
        meth = getattr(self, '_handle_' + specific, None)
        if meth is None:
            generic = main.replace('-', '_')
            meth = getattr(self, '_handle_' + generic, None)
            if meth is None:
                meth = self._writeBody
        meth(msg)

    #
    # Default handlers
    #

    def _write_headers(self, msg):
        for h, v in msg.items():
            self.write('%s: ' % h)
            if isinstance(v, Header):
                self.write(v.encode(
                    maxlinelen=self._maxheaderlen, linesep=self._NL)+self._NL)
            else:
                # Header's got lots of smarts, so use it.
                header = Header(v, maxlinelen=self._maxheaderlen,
                                header_name=h)
                self.write(header.encode(linesep=self._NL)+self._NL)
        # A blank line always separates headers from body
        self.write(self._NL)

    #
    # Handlers for writing types and subtypes
    #

    def _handle_text(self, msg):
        payload = msg.get_payload()
        if payload is None:
            return
        if not isinstance(payload, str):
            raise TypeError('string payload expected: %s' % type(payload))
        if _has_surrogates(msg._payload):
            charset = msg.get_param('charset')
            if charset is not None:
                del msg['content-transfer-encoding']
                msg.set_payload(payload, charset)
                payload = msg.get_payload()
        if self._mangle_from_:
            payload = fcre.sub('>From ', payload)
        self.write(payload)

    # Default body handler
    _writeBody = _handle_text

    def _handle_multipart(self, msg):
        # The trick here is to write out each part separately, merge them all
        # together, and then make sure that the boundary we've chosen isn't
        # present in the payload.
        msgtexts = []
        subparts = msg.get_payload()
        if subparts is None:
            subparts = []
        elif isinstance(subparts, str):
            # e.g. a non-strict parse of a message with no starting boundary.
            self.write(subparts)
            return
        elif not isinstance(subparts, list):
            # Scalar payload
            subparts = [subparts]
        for part in subparts:
            s = self._new_buffer()
            g = self.clone(s)
            g.flatten(part, unixfrom=False, linesep=self._NL)
            msgtexts.append(s.getvalue())
        # BAW: What about boundaries that are wrapped in double-quotes?
        boundary = msg.get_boundary()
        if not boundary:
            # Create a boundary that doesn't appear in any of the
            # message texts.
            alltext = self._encoded_NL.join(msgtexts)
            boundary = self._make_boundary(alltext)
            msg.set_boundary(boundary)
        # If there's a preamble, write it out, with a trailing CRLF
        if msg.preamble is not None:
            self.write(msg.preamble + self._NL)
        # dash-boundary transport-padding CRLF
        self.write('--' + boundary + self._NL)
        # body-part
        if msgtexts:
            self._fp.write(msgtexts.pop(0))
        # *encapsulation
        # --> delimiter transport-padding
        # --> CRLF body-part
        for body_part in msgtexts:
            # delimiter transport-padding CRLF
            self.write(self._NL + '--' + boundary + self._NL)
            # body-part
            self._fp.write(body_part)
        # close-delimiter transport-padding
        self.write(self._NL + '--' + boundary + '--')
        if msg.epilogue is not None:
            self.write(self._NL)
            self.write(msg.epilogue)

    def _handle_multipart_signed(self, msg):
        # The contents of signed parts has to stay unmodified in order to keep
        # the signature intact per RFC1847 2.1, so we disable header wrapping.
        # RDM: This isn't enough to completely preserve the part, but it helps.
        old_maxheaderlen = self._maxheaderlen
        try:
            self._maxheaderlen = 0
            self._handle_multipart(msg)
        finally:
            self._maxheaderlen = old_maxheaderlen

    def _handle_message_delivery_status(self, msg):
        # We can't just write the headers directly to self's file object
        # because this will leave an extra newline between the last header
        # block and the boundary.  Sigh.
        blocks = []
        for part in msg.get_payload():
            s = self._new_buffer()
            g = self.clone(s)
            g.flatten(part, unixfrom=False, linesep=self._NL)
            text = s.getvalue()
            lines = text.split(self._encoded_NL)
            # Strip off the unnecessary trailing empty line
            if lines and lines[-1] == self._encoded_EMPTY:
                blocks.append(self._encoded_NL.join(lines[:-1]))
            else:
                blocks.append(text)
        # Now join all the blocks with an empty line.  This has the lovely
        # effect of separating each block with an empty line, but not adding
        # an extra one after the last one.
        self._fp.write(self._encoded_NL.join(blocks))

    def _handle_message(self, msg):
        s = self._new_buffer()
        g = self.clone(s)
        # The payload of a message/rfc822 part should be a multipart sequence
        # of length 1.  The zeroth element of the list should be the Message
        # object for the subpart.  Extract that object, stringify it, and
        # write it out.
        # Except, it turns out, when it's a string instead, which happens when
        # and only when HeaderParser is used on a message of mime type
        # message/rfc822.  Such messages are generated by, for example,
        # Groupwise when forwarding unadorned messages.  (Issue 7970.)  So
        # in that case we just emit the string body.
        payload = msg._payload
        if isinstance(payload, list):
            g.flatten(msg.get_payload(0), unixfrom=False, linesep=self._NL)
            payload = s.getvalue()
        else:
            payload = self._encode(payload)
        self._fp.write(payload)

    # This used to be a module level function; we use a classmethod for this
    # and _compile_re so we can continue to provide the module level function
    # for backward compatibility by doing
    #   _make_boudary = Generator._make_boundary
    # at the end of the module.  It *is* internal, so we could drop that...
    @classmethod
    def _make_boundary(cls, text=None):
        # Craft a random boundary.  If text is given, ensure that the chosen
        # boundary doesn't appear in the text.
        token = random.randrange(sys.maxsize)
        boundary = ('=' * 15) + (_fmt % token) + '=='
        if text is None:
            return boundary
        b = boundary
        counter = 0
        while True:
            cre = cls._compile_re('^--' + re.escape(b) + '(--)?$', re.MULTILINE)
            if not cre.search(text):
                break
            b = boundary + '.' + str(counter)
            counter += 1
        return b

    @classmethod
    def _compile_re(cls, s, flags):
        return re.compile(s, flags)


class BytesGenerator(Generator):
    """Generates a bytes version of a Message object tree.

    Functionally identical to the base Generator except that the output is
    bytes and not string.  When surrogates were used in the input to encode
    bytes, these are decoded back to bytes for output.  If the policy has
    must_be_7bit set true, then the message is transformed such that the
    non-ASCII bytes are properly content transfer encoded, using the
    charset unknown-8bit.

    The outfp object must accept bytes in its write method.
    """

    # Bytes versions of this constant for use in manipulating data from
    # the BytesIO buffer.
    _encoded_EMPTY = b''

    def write(self, s):
        self._fp.write(s.encode('ascii', 'surrogateescape'))

    def _new_buffer(self):
        return BytesIO()

    def _encode(self, s):
        return s.encode('ascii')

    def _write_headers(self, msg):
        # This is almost the same as the string version, except for handling
        # strings with 8bit bytes.
        for h, v in msg._headers:
            self.write('%s: ' % h)
<<<<<<< HEAD
            if isinstance(v, str):
                if _has_surrogates(v):
                    if not self.policy.must_be_7bit:
                        # If we have raw 8bit data in a byte string, we have no idea
                        # what the encoding is.  There is no safe way to split this
                        # string.  If it's ascii-subset, then we could do a normal
                        # ascii split, but if it's multibyte then we could break the
                        # string.  There's no way to know so the least harm seems to
                        # be to not split the string and risk it being too long.
                        self.write(v+NL)
                        continue
                    h = Header(v, charset=_charset.UNKNOWN8BIT, header_name=h)
                else:
                    h = Header(v, header_name=h)
            self.write(h.encode(linesep=self._NL,
                                maxlinelen=self._maxheaderlen)+self._NL)
=======
            if isinstance(v, Header):
                self.write(v.encode(maxlinelen=self._maxheaderlen)+self._NL)
            elif _has_surrogates(v):
                # If we have raw 8bit data in a byte string, we have no idea
                # what the encoding is.  There is no safe way to split this
                # string.  If it's ascii-subset, then we could do a normal
                # ascii split, but if it's multibyte then we could break the
                # string.  There's no way to know so the least harm seems to
                # be to not split the string and risk it being too long.
                self.write(v+NL)
            else:
                # Header's got lots of smarts and this string is safe...
                header = Header(v, maxlinelen=self._maxheaderlen,
                                header_name=h)
                self.write(header.encode(linesep=self._NL)+self._NL)
>>>>>>> 9fd170e2
        # A blank line always separates headers from body
        self.write(self._NL)

    def _handle_text(self, msg):
        # If the string has surrogates the original source was bytes, so
        # just write it back out.
        if msg._payload is None:
            return
        if _has_surrogates(msg._payload) and not self.policy.must_be_7bit:
            self.write(msg._payload)
        else:
            super(BytesGenerator,self)._handle_text(msg)

    @classmethod
    def _compile_re(cls, s, flags):
        return re.compile(s.encode('ascii'), flags)



_FMT = '[Non-text (%(type)s) part of message omitted, filename %(filename)s]'

class DecodedGenerator(Generator):
    """Generates a text representation of a message.

    Like the Generator base class, except that non-text parts are substituted
    with a format string representing the part.
    """
    def __init__(self, outfp, mangle_from_=True, maxheaderlen=78, fmt=None):
        """Like Generator.__init__() except that an additional optional
        argument is allowed.

        Walks through all subparts of a message.  If the subpart is of main
        type `text', then it prints the decoded payload of the subpart.

        Otherwise, fmt is a format string that is used instead of the message
        payload.  fmt is expanded with the following keywords (in
        %(keyword)s format):

        type       : Full MIME type of the non-text part
        maintype   : Main MIME type of the non-text part
        subtype    : Sub-MIME type of the non-text part
        filename   : Filename of the non-text part
        description: Description associated with the non-text part
        encoding   : Content transfer encoding of the non-text part

        The default value for fmt is None, meaning

        [Non-text (%(type)s) part of message omitted, filename %(filename)s]
        """
        Generator.__init__(self, outfp, mangle_from_, maxheaderlen)
        if fmt is None:
            self._fmt = _FMT
        else:
            self._fmt = fmt

    def _dispatch(self, msg):
        for part in msg.walk():
            maintype = part.get_content_maintype()
            if maintype == 'text':
                print(part.get_payload(decode=False), file=self)
            elif maintype == 'multipart':
                # Just skip this
                pass
            else:
                print(self._fmt % {
                    'type'       : part.get_content_type(),
                    'maintype'   : part.get_content_maintype(),
                    'subtype'    : part.get_content_subtype(),
                    'filename'   : part.get_filename('[no filename]'),
                    'description': part.get('Content-Description',
                                            '[no description]'),
                    'encoding'   : part.get('Content-Transfer-Encoding',
                                            '[no encoding]'),
                    }, file=self)



# Helper used by Generator._make_boundary
_width = len(repr(sys.maxsize-1))
_fmt = '%%0%dd' % _width

# Backward compatibility
_make_boundary = Generator._make_boundary<|MERGE_RESOLUTION|>--- conflicted
+++ resolved
@@ -374,7 +374,6 @@
         # strings with 8bit bytes.
         for h, v in msg._headers:
             self.write('%s: ' % h)
-<<<<<<< HEAD
             if isinstance(v, str):
                 if _has_surrogates(v):
                     if not self.policy.must_be_7bit:
@@ -389,25 +388,11 @@
                     h = Header(v, charset=_charset.UNKNOWN8BIT, header_name=h)
                 else:
                     h = Header(v, header_name=h)
+            else:
+                # Assume it is a Header-like object.
+                h = v
             self.write(h.encode(linesep=self._NL,
                                 maxlinelen=self._maxheaderlen)+self._NL)
-=======
-            if isinstance(v, Header):
-                self.write(v.encode(maxlinelen=self._maxheaderlen)+self._NL)
-            elif _has_surrogates(v):
-                # If we have raw 8bit data in a byte string, we have no idea
-                # what the encoding is.  There is no safe way to split this
-                # string.  If it's ascii-subset, then we could do a normal
-                # ascii split, but if it's multibyte then we could break the
-                # string.  There's no way to know so the least harm seems to
-                # be to not split the string and risk it being too long.
-                self.write(v+NL)
-            else:
-                # Header's got lots of smarts and this string is safe...
-                header = Header(v, maxlinelen=self._maxheaderlen,
-                                header_name=h)
-                self.write(header.encode(linesep=self._NL)+self._NL)
->>>>>>> 9fd170e2
         # A blank line always separates headers from body
         self.write(self._NL)
 
