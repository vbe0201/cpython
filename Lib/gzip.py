--- conflicted
+++ resolved
@@ -64,20 +64,6 @@
     # The L format writes the bit pattern correctly whether signed
     # or unsigned.
     output.write(struct.pack("<L", value))
-
-<<<<<<< HEAD
-def read32(input):
-    return struct.unpack("<I", input.read(4))[0]
-=======
-def open(filename, mode="rb", compresslevel=9):
-    """Shorthand for GzipFile(filename, mode, compresslevel).
-
-    The filename argument is required; mode defaults to 'rb'
-    and compresslevel defaults to 9.
-
-    """
-    return GzipFile(filename, mode, compresslevel)
->>>>>>> 7c3922f4
 
 class _PaddedFile:
     """Minimal read-only file object that prepends a string to the contents
@@ -397,12 +383,9 @@
         if self.extrasize <= 0 and self.fileobj is None:
             return b''
 
-        try:
-            # For certain input data, a single call to _read() may not return
-            # any data. In this case, retry until we get some data or reach EOF.
-            while self.extrasize <= 0:
-                self._read()
-        except EOFError:
+        # For certain input data, a single call to _read() may not return
+        # any data. In this case, retry until we get some data or reach EOF.
+        while self.extrasize <= 0 and self._read():
             pass
         if size < 0 or size > self.extrasize:
             size = self.extrasize
