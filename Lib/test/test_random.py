--- conflicted
+++ resolved
@@ -48,7 +48,33 @@
         self.assertRaises(TypeError, self.gen.seed, 1, 2, 3, 4)
         self.assertRaises(TypeError, type(self.gen), [])
 
-<<<<<<< HEAD
+    def test_triangular(self):
+        # Check that triangular() correctly handles bad input. See issue 13355.
+        # mode > high.
+        with self.assertRaises(ValueError):
+            random.triangular(mode=2)
+        with self.assertRaises(ValueError):
+            random.triangular(low=1, high=10, mode=11)
+        with self.assertRaises(ValueError):
+            random.triangular(low=1, high=1, mode=11)
+        # mode < low.
+        with self.assertRaises(ValueError):
+            random.triangular(mode=-1)
+        with self.assertRaises(ValueError):
+            random.triangular(low=1, high=10, mode=0)
+        with self.assertRaises(ValueError):
+            random.triangular(low=1, high=1, mode=0)
+        # low > high
+        with self.assertRaises(ValueError):
+            random.triangular(low=5, high=2)
+        with self.assertRaises(ValueError):
+            random.triangular(low=5, high=2, mode=1)
+        with self.assertRaises(ValueError):
+           random.triangular(low=-2, high=-5)
+
+        self.assertEqual(random.triangular(low=10, high=10), 10)
+        self.assertEqual(random.triangular(low=10, high=10, mode=10), 10)
+
     @unittest.mock.patch('random._urandom') # os.urandom
     def test_seed_when_randomness_source_not_found(self, urandom_mock):
         # Random.seed() uses time.time() when an operating system specific
@@ -74,7 +100,6 @@
         for (seq, shuffled_seq) in zip(seqs, shuffled_seqs):
             self.assertEqual(len(seq), len(shuffled_seq))
             self.assertEqual(set(seq), set(shuffled_seq))
-
         # The above tests all would pass if the shuffle was a
         # no-op. The following non-deterministic test covers that.  It
         # asserts that the shuffled sequence of 1000 distinct elements
@@ -91,37 +116,6 @@
         self.assertTrue(lst != shuffled_lst)
         shuffle(lst)
         self.assertTrue(lst != shuffled_lst)
-=======
-    def test_triangular(self):
-        # Check that triangular() correctly handles bad input. See issue 13355.
-
-        # mode > high.
-        with self.assertRaises(ValueError):
-            random.triangular(mode=2)
-        with self.assertRaises(ValueError):
-            random.triangular(low=1, high=10, mode=11)
-        with self.assertRaises(ValueError):
-            random.triangular(low=1, high=1, mode=11)
-
-        # mode < low.
-        with self.assertRaises(ValueError):
-            random.triangular(mode=-1)
-        with self.assertRaises(ValueError):
-            random.triangular(low=1, high=10, mode=0)
-        with self.assertRaises(ValueError):
-            random.triangular(low=1, high=1, mode=0)
-
-        # low > high
-        with self.assertRaises(ValueError):
-            random.triangular(low=5, high=2)
-        with self.assertRaises(ValueError):
-            random.triangular(low=5, high=2, mode=1)
-        with self.assertRaises(ValueError):
-           random.triangular(low=-2, high=-5)
-
-        self.assertEqual(random.triangular(low=10, high=10), 10)
-        self.assertEqual(random.triangular(low=10, high=10, mode=10), 10)
->>>>>>> a2dfc35a
 
     def test_choice(self):
         choice = self.gen.choice
