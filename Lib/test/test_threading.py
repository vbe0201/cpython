--- conflicted
+++ resolved
@@ -12,6 +12,7 @@
 import weakref
 import os
 from test.script_helper import assert_python_ok, assert_python_failure
+import subprocess
 
 from test import lock_tests
 
@@ -691,36 +692,6 @@
         thread.start()
         self.assertRaises(RuntimeError, setattr, thread, "daemon", True)
 
-
-class LockTests(lock_tests.LockTests):
-    locktype = staticmethod(threading.Lock)
-
-class PyRLockTests(lock_tests.RLockTests):
-    locktype = staticmethod(threading._PyRLock)
-
-class CRLockTests(lock_tests.RLockTests):
-    locktype = staticmethod(threading._CRLock)
-
-class EventTests(lock_tests.EventTests):
-    eventtype = staticmethod(threading.Event)
-
-class ConditionAsRLockTests(lock_tests.RLockTests):
-    # An Condition uses an RLock by default and exports its API.
-    locktype = staticmethod(threading.Condition)
-
-class ConditionTests(lock_tests.ConditionTests):
-    condtype = staticmethod(threading.Condition)
-
-class SemaphoreTests(lock_tests.SemaphoreTests):
-    semtype = staticmethod(threading.Semaphore)
-
-class BoundedSemaphoreTests(lock_tests.BoundedSemaphoreTests):
-    semtype = staticmethod(threading.BoundedSemaphore)
-
-<<<<<<< HEAD
-class BarrierTests(lock_tests.BarrierTests):
-    barriertype = staticmethod(threading.Barrier)
-=======
     @unittest.skipUnless(sys.platform == 'darwin', 'test macosx problem')
     def test_recursion_limit(self):
         # Issue 9670
@@ -752,7 +723,34 @@
         data = stdout.decode().replace('\r', '')
         self.assertEqual(p.returncode, 0, "Unexpected error")
         self.assertEqual(data, expected_output)
->>>>>>> 9a7c524d
+
+class LockTests(lock_tests.LockTests):
+    locktype = staticmethod(threading.Lock)
+
+class PyRLockTests(lock_tests.RLockTests):
+    locktype = staticmethod(threading._PyRLock)
+
+class CRLockTests(lock_tests.RLockTests):
+    locktype = staticmethod(threading._CRLock)
+
+class EventTests(lock_tests.EventTests):
+    eventtype = staticmethod(threading.Event)
+
+class ConditionAsRLockTests(lock_tests.RLockTests):
+    # An Condition uses an RLock by default and exports its API.
+    locktype = staticmethod(threading.Condition)
+
+class ConditionTests(lock_tests.ConditionTests):
+    condtype = staticmethod(threading.Condition)
+
+class SemaphoreTests(lock_tests.SemaphoreTests):
+    semtype = staticmethod(threading.Semaphore)
+
+class BoundedSemaphoreTests(lock_tests.BoundedSemaphoreTests):
+    semtype = staticmethod(threading.BoundedSemaphore)
+
+class BarrierTests(lock_tests.BarrierTests):
+    barriertype = staticmethod(threading.Barrier)
 
 def test_main():
     test.support.run_unittest(LockTests, PyRLockTests, CRLockTests, EventTests,
