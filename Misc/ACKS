--- conflicted
+++ resolved
@@ -48,11 +48,7 @@
 Jason Asbahr
 David Ascher
 Chris AtLee
-<<<<<<< HEAD
 Aymeric Augustin
-Jesús Cea Avión
-=======
->>>>>>> 83451a2b
 John Aycock
 Donovan Baarda
 Attila Babo
