/***********************************************************
Copyright (C) 1994 Steen Lumholt.

                        All Rights Reserved

******************************************************************/

/* _tkinter.c -- Interface to libtk.a and libtcl.a. */

/* TCL/TK VERSION INFO:

    Only Tcl/Tk 8.4 and later are supported.  Older versions are not
    supported. Use Python 3.4 or older if you cannot upgrade your
    Tcl/Tk libraries.
*/

/* XXX Further speed-up ideas, involving Tcl 8.0 features:

   - Register a new Tcl type, "Python callable", which can be called more
   efficiently and passed to Tcl_EvalObj() directly (if this is possible).

*/

#define PY_SSIZE_T_CLEAN

#include "Python.h"
#include <ctype.h>

#ifdef WITH_THREAD
#include "pythread.h"
#endif

#ifdef MS_WINDOWS
#include <windows.h>
#endif

#define CHECK_SIZE(size, elemsize) \
    ((size_t)(size) <= Py_MIN((size_t)INT_MAX, UINT_MAX / (size_t)(elemsize)))

/* If Tcl is compiled for threads, we must also define TCL_THREAD. We define
   it always; if Tcl is not threaded, the thread functions in
   Tcl are empty.  */
#define TCL_THREADS

#ifdef TK_FRAMEWORK
#include <Tcl/tcl.h>
#include <Tk/tk.h>
#else
#include <tcl.h>
#include <tk.h>
#endif

#include "tkinter.h"

<<<<<<< HEAD
#if TK_VERSION_HEX < 0x08040002
#error "Tk older than 8.4 not supported"
=======
/* For Tcl 8.2 and 8.3, CONST* is not defined (except on Cygwin). */
#ifndef CONST84_RETURN
#define CONST84_RETURN
#undef CONST
#define CONST
#endif

#if TK_HEX_VERSION < 0x08030201
#error "Tk older than 8.3.1 not supported"
>>>>>>> 3af7a38c
#endif

#if TK_HEX_VERSION >= 0x08050208 && TK_HEX_VERSION < 0x08060000 || \
    TK_HEX_VERSION >= 0x08060200
#define HAVE_LIBTOMMAMTH
#include <tclTomMath.h>
#endif

#if !(defined(MS_WINDOWS) || defined(__CYGWIN__))
#define HAVE_CREATEFILEHANDLER
#endif

#ifdef HAVE_CREATEFILEHANDLER

/* This bit is to ensure that TCL_UNIX_FD is defined and doesn't interfere
   with the proper calculation of FHANDLETYPE == TCL_UNIX_FD below. */
#ifndef TCL_UNIX_FD
#  ifdef TCL_WIN_SOCKET
#    define TCL_UNIX_FD (! TCL_WIN_SOCKET)
#  else
#    define TCL_UNIX_FD 1
#  endif
#endif

/* Tcl_CreateFileHandler() changed several times; these macros deal with the
   messiness.  In Tcl 8.0 and later, it is not available on Windows (and on
   Unix, only because Jack added it back); when available on Windows, it only
   applies to sockets. */

#ifdef MS_WINDOWS
#define FHANDLETYPE TCL_WIN_SOCKET
#else
#define FHANDLETYPE TCL_UNIX_FD
#endif

/* If Tcl can wait for a Unix file descriptor, define the EventHook() routine
   which uses this to handle Tcl events while the user is typing commands. */

#if FHANDLETYPE == TCL_UNIX_FD
#define WAIT_FOR_STDIN
#endif

#endif /* HAVE_CREATEFILEHANDLER */

#ifdef MS_WINDOWS
#include <conio.h>
#define WAIT_FOR_STDIN
#endif

#ifdef WITH_THREAD

/* The threading situation is complicated.  Tcl is not thread-safe, except
   when configured with --enable-threads.

   So we need to use a lock around all uses of Tcl.  Previously, the
   Python interpreter lock was used for this.  However, this causes
   problems when other Python threads need to run while Tcl is blocked
   waiting for events.

   To solve this problem, a separate lock for Tcl is introduced.
   Holding it is incompatible with holding Python's interpreter lock.
   The following four macros manipulate both locks together.

   ENTER_TCL and LEAVE_TCL are brackets, just like
   Py_BEGIN_ALLOW_THREADS and Py_END_ALLOW_THREADS.  They should be
   used whenever a call into Tcl is made that could call an event
   handler, or otherwise affect the state of a Tcl interpreter.  These
   assume that the surrounding code has the Python interpreter lock;
   inside the brackets, the Python interpreter lock has been released
   and the lock for Tcl has been acquired.

   Sometimes, it is necessary to have both the Python lock and the Tcl
   lock.  (For example, when transferring data from the Tcl
   interpreter result to a Python string object.)  This can be done by
   using different macros to close the ENTER_TCL block: ENTER_OVERLAP
   reacquires the Python lock (and restores the thread state) but
   doesn't release the Tcl lock; LEAVE_OVERLAP_TCL releases the Tcl
   lock.

   By contrast, ENTER_PYTHON and LEAVE_PYTHON are used in Tcl event
   handlers when the handler needs to use Python.  Such event handlers
   are entered while the lock for Tcl is held; the event handler
   presumably needs to use Python.  ENTER_PYTHON releases the lock for
   Tcl and acquires the Python interpreter lock, restoring the
   appropriate thread state, and LEAVE_PYTHON releases the Python
   interpreter lock and re-acquires the lock for Tcl.  It is okay for
   ENTER_TCL/LEAVE_TCL pairs to be contained inside the code between
   ENTER_PYTHON and LEAVE_PYTHON.

   These locks expand to several statements and brackets; they should
   not be used in branches of if statements and the like.

   If Tcl is threaded, this approach won't work anymore. The Tcl
   interpreter is only valid in the thread that created it, and all Tk
   activity must happen in this thread, also. That means that the
   mainloop must be invoked in the thread that created the
   interpreter. Invoking commands from other threads is possible;
   _tkinter will queue an event for the interpreter thread, which will
   then execute the command and pass back the result. If the main
   thread is not in the mainloop, and invoking commands causes an
   exception; if the main loop is running but not processing events,
   the command invocation will block.

   In addition, for a threaded Tcl, a single global tcl_tstate won't
   be sufficient anymore, since multiple Tcl interpreters may
   simultaneously dispatch in different threads. So we use the Tcl TLS
   API.

*/

static PyThread_type_lock tcl_lock = 0;

#ifdef TCL_THREADS
static Tcl_ThreadDataKey state_key;
typedef PyThreadState *ThreadSpecificData;
#define tcl_tstate \
    (*(PyThreadState**)Tcl_GetThreadData(&state_key, sizeof(PyThreadState*)))
#else
static PyThreadState *tcl_tstate = NULL;
#endif

#define ENTER_TCL \
    { PyThreadState *tstate = PyThreadState_Get(); Py_BEGIN_ALLOW_THREADS \
        if(tcl_lock)PyThread_acquire_lock(tcl_lock, 1); tcl_tstate = tstate;

#define LEAVE_TCL \
    tcl_tstate = NULL; \
    if(tcl_lock)PyThread_release_lock(tcl_lock); Py_END_ALLOW_THREADS}

#define ENTER_OVERLAP \
    Py_END_ALLOW_THREADS

#define LEAVE_OVERLAP_TCL \
    tcl_tstate = NULL; if(tcl_lock)PyThread_release_lock(tcl_lock); }

#define ENTER_PYTHON \
    { PyThreadState *tstate = tcl_tstate; tcl_tstate = NULL; \
        if(tcl_lock) \
          PyThread_release_lock(tcl_lock); PyEval_RestoreThread((tstate)); }

#define LEAVE_PYTHON \
    { PyThreadState *tstate = PyEval_SaveThread(); \
        if(tcl_lock)PyThread_acquire_lock(tcl_lock, 1); tcl_tstate = tstate; }

#define CHECK_TCL_APPARTMENT \
    if (((TkappObject *)self)->threaded && \
        ((TkappObject *)self)->thread_id != Tcl_GetCurrentThread()) { \
        PyErr_SetString(PyExc_RuntimeError, \
                        "Calling Tcl from different appartment"); \
        return 0; \
    }

#else

#define ENTER_TCL
#define LEAVE_TCL
#define ENTER_OVERLAP
#define LEAVE_OVERLAP_TCL
#define ENTER_PYTHON
#define LEAVE_PYTHON
#define CHECK_TCL_APPARTMENT

#endif

#ifndef FREECAST
#define FREECAST (char *)
#endif

/**** Tkapp Object Declaration ****/

static PyObject *Tkapp_Type;

typedef struct {
    PyObject_HEAD
    Tcl_Interp *interp;
    int wantobjects;
    int threaded; /* True if tcl_platform[threaded] */
    Tcl_ThreadId thread_id;
    int dispatching;
    /* We cannot include tclInt.h, as this is internal.
       So we cache interesting types here. */
    const Tcl_ObjType *OldBooleanType;
    const Tcl_ObjType *BooleanType;
    const Tcl_ObjType *ByteArrayType;
    const Tcl_ObjType *DoubleType;
    const Tcl_ObjType *IntType;
    const Tcl_ObjType *WideIntType;
    const Tcl_ObjType *BignumType;
    const Tcl_ObjType *ListType;
    const Tcl_ObjType *ProcBodyType;
    const Tcl_ObjType *StringType;
} TkappObject;

#define Tkapp_Interp(v) (((TkappObject *) (v))->interp)
#define Tkapp_Result(v) Tcl_GetStringResult(Tkapp_Interp(v))

#define DEBUG_REFCNT(v) (printf("DEBUG: id=%p, refcnt=%i\n", \
(void *) v, Py_REFCNT(v)))



/**** Error Handling ****/

static PyObject *Tkinter_TclError;
static int quitMainLoop = 0;
static int errorInCmd = 0;
static PyObject *excInCmd;
static PyObject *valInCmd;
static PyObject *trbInCmd;

#ifdef TKINTER_PROTECT_LOADTK
static int tk_load_failed = 0;
#endif


static PyObject *
Tkinter_Error(PyObject *v)
{
    PyErr_SetString(Tkinter_TclError, Tkapp_Result(v));
    return NULL;
}



/**** Utils ****/

static int Tkinter_busywaitinterval = 20;

#ifdef WITH_THREAD
#ifndef MS_WINDOWS

/* Millisecond sleep() for Unix platforms. */

static void
Sleep(int milli)
{
    /* XXX Too bad if you don't have select(). */
    struct timeval t;
    t.tv_sec = milli/1000;
    t.tv_usec = (milli%1000) * 1000;
    select(0, (fd_set *)0, (fd_set *)0, (fd_set *)0, &t);
}
#endif /* MS_WINDOWS */

/* Wait up to 1s for the mainloop to come up. */

static int
WaitForMainloop(TkappObject* self)
{
    int i;
    for (i = 0; i < 10; i++) {
        if (self->dispatching)
            return 1;
        Py_BEGIN_ALLOW_THREADS
        Sleep(100);
        Py_END_ALLOW_THREADS
    }
    if (self->dispatching)
        return 1;
    PyErr_SetString(PyExc_RuntimeError, "main thread is not in main loop");
    return 0;
}
#endif /* WITH_THREAD */



#define ARGSZ 64



static PyObject *
unicodeFromTclStringAndSize(const char *s, Py_ssize_t size)
{
    PyObject *r = PyUnicode_DecodeUTF8(s, size, NULL);
    if (!r && PyErr_ExceptionMatches(PyExc_UnicodeDecodeError)) {
        /* Tcl encodes null character as \xc0\x80 */
        if (memchr(s, '\xc0', size)) {
            char *buf, *q;
            const char *e = s + size;
            PyErr_Clear();
            q = buf = (char *)PyMem_Malloc(size);
            if (buf == NULL) {
                PyErr_NoMemory();
                return NULL;
            }
            while (s != e) {
                if (s + 1 != e && s[0] == '\xc0' && s[1] == '\x80') {
                    *q++ = '\0';
                    s += 2;
                }
                else
                    *q++ = *s++;
            }
            s = buf;
            size = q - s;
            r = PyUnicode_DecodeUTF8(s, size, NULL);
            PyMem_Free(buf);
        }
    }
    return r;
}

static PyObject *
unicodeFromTclString(const char *s)
{
    return unicodeFromTclStringAndSize(s, strlen(s));
}

static PyObject *
unicodeFromTclObj(Tcl_Obj *value)
{
    int len;
    char *s = Tcl_GetStringFromObj(value, &len);
    return unicodeFromTclStringAndSize(s, len);
}


static PyObject *
Split(const char *list)
{
    int argc;
    const char **argv;
    PyObject *v;

    if (list == NULL) {
        Py_RETURN_NONE;
    }

    if (Tcl_SplitList((Tcl_Interp *)NULL, list, &argc, &argv) != TCL_OK) {
        /* Not a list.
         * Could be a quoted string containing funnies, e.g. {"}.
         * Return the string itself.
         */
        return unicodeFromTclString(list);
    }

    if (argc == 0)
        v = PyUnicode_FromString("");
    else if (argc == 1)
        v = unicodeFromTclString(argv[0]);
    else if ((v = PyTuple_New(argc)) != NULL) {
        int i;
        PyObject *w;

        for (i = 0; i < argc; i++) {
            if ((w = Split(argv[i])) == NULL) {
                Py_DECREF(v);
                v = NULL;
                break;
            }
            PyTuple_SetItem(v, i, w);
        }
    }
    Tcl_Free(FREECAST argv);
    return v;
}

/* In some cases, Tcl will still return strings that are supposed to
   be lists. SplitObj walks through a nested tuple, finding string
   objects that need to be split. */

static PyObject *
SplitObj(PyObject *arg)
{
    if (PyTuple_Check(arg)) {
        Py_ssize_t i, size;
        PyObject *elem, *newelem, *result;

        size = PyTuple_Size(arg);
        result = NULL;
        /* Recursively invoke SplitObj for all tuple items.
           If this does not return a new object, no action is
           needed. */
        for(i = 0; i < size; i++) {
            elem = PyTuple_GetItem(arg, i);
            newelem = SplitObj(elem);
            if (!newelem) {
                Py_XDECREF(result);
                return NULL;
            }
            if (!result) {
                Py_ssize_t k;
                if (newelem == elem) {
                    Py_DECREF(newelem);
                    continue;
                }
                result = PyTuple_New(size);
                if (!result)
                    return NULL;
                for(k = 0; k < i; k++) {
                    elem = PyTuple_GetItem(arg, k);
                    Py_INCREF(elem);
                    PyTuple_SetItem(result, k, elem);
                }
            }
            PyTuple_SetItem(result, i, newelem);
        }
        if (result)
            return result;
        /* Fall through, returning arg. */
    }
    else if (PyList_Check(arg)) {
        Py_ssize_t i, size;
        PyObject *elem, *newelem, *result;

        size = PyList_GET_SIZE(arg);
        result = PyTuple_New(size);
        if (!result)
            return NULL;
        /* Recursively invoke SplitObj for all list items. */
        for(i = 0; i < size; i++) {
            elem = PyList_GET_ITEM(arg, i);
            newelem = SplitObj(elem);
            if (!newelem) {
                Py_XDECREF(result);
                return NULL;
            }
            PyTuple_SetItem(result, i, newelem);
        }
        return result;
    }
    else if (PyUnicode_Check(arg)) {
        int argc;
        const char **argv;
        char *list = PyUnicode_AsUTF8(arg);

        if (list == NULL ||
            Tcl_SplitList((Tcl_Interp *)NULL, list, &argc, &argv) != TCL_OK) {
            Py_INCREF(arg);
            return arg;
        }
        Tcl_Free(FREECAST argv);
        if (argc > 1)
            return Split(list);
        /* Fall through, returning arg. */
    }
    else if (PyBytes_Check(arg)) {
        int argc;
        const char **argv;
        char *list = PyBytes_AsString(arg);

        if (Tcl_SplitList((Tcl_Interp *)NULL, list, &argc, &argv) != TCL_OK) {
            Py_INCREF(arg);
            return arg;
        }
        Tcl_Free(FREECAST argv);
        if (argc > 1)
            return Split(PyBytes_AsString(arg));
        /* Fall through, returning arg. */
    }
    Py_INCREF(arg);
    return arg;
}


/**** Tkapp Object ****/

#ifndef WITH_APPINIT
int
Tcl_AppInit(Tcl_Interp *interp)
{
    const char * _tkinter_skip_tk_init;

    if (Tcl_Init(interp) == TCL_ERROR) {
        PySys_WriteStderr("Tcl_Init error: %s\n", Tcl_GetStringResult(interp));
        return TCL_ERROR;
    }

    _tkinter_skip_tk_init = Tcl_GetVar(interp,
                    "_tkinter_skip_tk_init", TCL_GLOBAL_ONLY);
    if (_tkinter_skip_tk_init != NULL &&
                    strcmp(_tkinter_skip_tk_init, "1") == 0) {
        return TCL_OK;
    }

#ifdef TKINTER_PROTECT_LOADTK
    if (tk_load_failed) {
        PySys_WriteStderr("Tk_Init error: %s\n", TKINTER_LOADTK_ERRMSG);
        return TCL_ERROR;
    }
#endif

    if (Tk_Init(interp) == TCL_ERROR) {
#ifdef TKINTER_PROTECT_LOADTK
        tk_load_failed = 1;
#endif
        PySys_WriteStderr("Tk_Init error: %s\n", Tcl_GetStringResult(interp));
        return TCL_ERROR;
    }

    return TCL_OK;
}
#endif /* !WITH_APPINIT */




/* Initialize the Tk application; see the `main' function in
 * `tkMain.c'.
 */

static void EnableEventHook(void); /* Forward */
static void DisableEventHook(void); /* Forward */

static TkappObject *
Tkapp_New(const char *screenName, const char *className,
          int interactive, int wantobjects, int wantTk, int sync,
          const char *use)
{
    TkappObject *v;
    char *argv0;

    v = PyObject_New(TkappObject, (PyTypeObject *) Tkapp_Type);
    if (v == NULL)
        return NULL;
    Py_INCREF(Tkapp_Type);

    v->interp = Tcl_CreateInterp();
    v->wantobjects = wantobjects;
    v->threaded = Tcl_GetVar2Ex(v->interp, "tcl_platform", "threaded",
                                TCL_GLOBAL_ONLY) != NULL;
    v->thread_id = Tcl_GetCurrentThread();
    v->dispatching = 0;

#ifndef TCL_THREADS
    if (v->threaded) {
        PyErr_SetString(PyExc_RuntimeError,
                        "Tcl is threaded but _tkinter is not");
        Py_DECREF(v);
        return 0;
    }
#endif
#ifdef WITH_THREAD
    if (v->threaded && tcl_lock) {
        /* If Tcl is threaded, we don't need the lock. */
        PyThread_free_lock(tcl_lock);
        tcl_lock = NULL;
    }
#endif

    v->OldBooleanType = Tcl_GetObjType("boolean");
    v->BooleanType = Tcl_GetObjType("booleanString");
    v->ByteArrayType = Tcl_GetObjType("bytearray");
    v->DoubleType = Tcl_GetObjType("double");
    v->IntType = Tcl_GetObjType("int");
    v->WideIntType = Tcl_GetObjType("wideInt");
    v->BignumType = Tcl_GetObjType("bignum");
    v->ListType = Tcl_GetObjType("list");
    v->ProcBodyType = Tcl_GetObjType("procbody");
    v->StringType = Tcl_GetObjType("string");

    /* Delete the 'exit' command, which can screw things up */
    Tcl_DeleteCommand(v->interp, "exit");

    if (screenName != NULL)
        Tcl_SetVar2(v->interp, "env", "DISPLAY",
                    screenName, TCL_GLOBAL_ONLY);

    if (interactive)
        Tcl_SetVar(v->interp, "tcl_interactive", "1", TCL_GLOBAL_ONLY);
    else
        Tcl_SetVar(v->interp, "tcl_interactive", "0", TCL_GLOBAL_ONLY);

    /* This is used to get the application class for Tk 4.1 and up */
    argv0 = (char*)PyMem_Malloc(strlen(className) + 1);
    if (!argv0) {
        PyErr_NoMemory();
        Py_DECREF(v);
        return NULL;
    }

    strcpy(argv0, className);
    if (Py_ISUPPER(Py_CHARMASK(argv0[0])))
        argv0[0] = Py_TOLOWER(Py_CHARMASK(argv0[0]));
    Tcl_SetVar(v->interp, "argv0", argv0, TCL_GLOBAL_ONLY);
    PyMem_Free(argv0);

    if (! wantTk) {
        Tcl_SetVar(v->interp,
                        "_tkinter_skip_tk_init", "1", TCL_GLOBAL_ONLY);
    }
#ifdef TKINTER_PROTECT_LOADTK
    else if (tk_load_failed) {
        Tcl_SetVar(v->interp,
                        "_tkinter_tk_failed", "1", TCL_GLOBAL_ONLY);
    }
#endif

    /* some initial arguments need to be in argv */
    if (sync || use) {
        char *args;
        Py_ssize_t len = 0;

        if (sync)
            len += sizeof "-sync";
        if (use)
            len += strlen(use) + sizeof "-use ";  /* never overflows */

        args = (char*)PyMem_Malloc(len);
        if (!args) {
            PyErr_NoMemory();
            Py_DECREF(v);
            return NULL;
        }

        args[0] = '\0';
        if (sync)
            strcat(args, "-sync");
        if (use) {
            if (sync)
                strcat(args, " ");
            strcat(args, "-use ");
            strcat(args, use);
        }

        Tcl_SetVar(v->interp, "argv", args, TCL_GLOBAL_ONLY);
        PyMem_Free(args);
    }

    if (Tcl_AppInit(v->interp) != TCL_OK) {
        PyObject *result = Tkinter_Error((PyObject *)v);
#ifdef TKINTER_PROTECT_LOADTK
        if (wantTk) {
            const char *_tkinter_tk_failed;
            _tkinter_tk_failed = Tcl_GetVar(v->interp,
                            "_tkinter_tk_failed", TCL_GLOBAL_ONLY);

            if ( _tkinter_tk_failed != NULL &&
                            strcmp(_tkinter_tk_failed, "1") == 0) {
                tk_load_failed = 1;
            }
        }
#endif
        Py_DECREF((PyObject *)v);
        return (TkappObject *)result;
    }

    EnableEventHook();

    return v;
}


#ifdef WITH_THREAD
static void
Tkapp_ThreadSend(TkappObject *self, Tcl_Event *ev,
                 Tcl_Condition *cond, Tcl_Mutex *mutex)
{
    Py_BEGIN_ALLOW_THREADS;
    Tcl_MutexLock(mutex);
    Tcl_ThreadQueueEvent(self->thread_id, ev, TCL_QUEUE_TAIL);
    Tcl_ThreadAlert(self->thread_id);
    Tcl_ConditionWait(cond, mutex, NULL);
    Tcl_MutexUnlock(mutex);
    Py_END_ALLOW_THREADS
}
#endif


/** Tcl Eval **/

typedef struct {
    PyObject_HEAD
    Tcl_Obj *value;
    PyObject *string; /* This cannot cause cycles. */
} PyTclObject;

static PyObject *PyTclObject_Type;
#define PyTclObject_Check(v) ((v)->ob_type == (PyTypeObject *) PyTclObject_Type)

static PyObject *
newPyTclObject(Tcl_Obj *arg)
{
    PyTclObject *self;
    self = PyObject_New(PyTclObject, (PyTypeObject *) PyTclObject_Type);
    if (self == NULL)
        return NULL;
    Py_INCREF(PyTclObject_Type);
    Tcl_IncrRefCount(arg);
    self->value = arg;
    self->string = NULL;
    return (PyObject*)self;
}

static void
PyTclObject_dealloc(PyTclObject *self)
{
    PyObject *tp = (PyObject *) Py_TYPE(self);
    Tcl_DecrRefCount(self->value);
    Py_XDECREF(self->string);
    PyObject_Del(self);
    Py_DECREF(tp);
}

static char*
PyTclObject_TclString(PyObject *self)
{
    return Tcl_GetString(((PyTclObject*)self)->value);
}

/* Like _str, but create Unicode if necessary. */
PyDoc_STRVAR(PyTclObject_string__doc__,
"the string representation of this object, either as str or bytes");

static PyObject *
PyTclObject_string(PyTclObject *self, void *ignored)
{
    if (!self->string) {
        self->string = unicodeFromTclObj(self->value);
        if (!self->string)
            return NULL;
    }
    Py_INCREF(self->string);
    return self->string;
}

static PyObject *
PyTclObject_str(PyTclObject *self, void *ignored)
{
    if (self->string) {
        Py_INCREF(self->string);
        return self->string;
    }
    /* XXX Could chache result if it is non-ASCII. */
    return unicodeFromTclObj(self->value);
}

static PyObject *
PyTclObject_repr(PyTclObject *self)
{
    PyObject *repr, *str = PyTclObject_str(self, NULL);
    if (str == NULL)
        return NULL;
    repr = PyUnicode_FromFormat("<%s object: %R>",
                                self->value->typePtr->name, str);
    Py_DECREF(str);
    return repr;
}

#define TEST_COND(cond) ((cond) ? Py_True : Py_False)

static PyObject *
PyTclObject_richcompare(PyObject *self, PyObject *other, int op)
{
    int result;
    PyObject *v;

    /* neither argument should be NULL, unless something's gone wrong */
    if (self == NULL || other == NULL) {
        PyErr_BadInternalCall();
        return NULL;
    }

    /* both arguments should be instances of PyTclObject */
    if (!PyTclObject_Check(self) || !PyTclObject_Check(other)) {
        v = Py_NotImplemented;
        goto finished;
    }

    if (self == other)
        /* fast path when self and other are identical */
        result = 0;
    else
        result = strcmp(Tcl_GetString(((PyTclObject *)self)->value),
                        Tcl_GetString(((PyTclObject *)other)->value));
    /* Convert return value to a Boolean */
    switch (op) {
    case Py_EQ:
        v = TEST_COND(result == 0);
        break;
    case Py_NE:
        v = TEST_COND(result != 0);
        break;
    case Py_LE:
        v = TEST_COND(result <= 0);
        break;
    case Py_GE:
        v = TEST_COND(result >= 0);
        break;
    case Py_LT:
        v = TEST_COND(result < 0);
        break;
    case Py_GT:
        v = TEST_COND(result > 0);
        break;
    default:
        PyErr_BadArgument();
        return NULL;
    }
  finished:
    Py_INCREF(v);
    return v;
}

PyDoc_STRVAR(get_typename__doc__, "name of the Tcl type");

static PyObject*
get_typename(PyTclObject* obj, void* ignored)
{
    return unicodeFromTclString(obj->value->typePtr->name);
}


static PyGetSetDef PyTclObject_getsetlist[] = {
    {"typename", (getter)get_typename, NULL, get_typename__doc__},
    {"string", (getter)PyTclObject_string, NULL,
     PyTclObject_string__doc__},
    {0},
};

static PyType_Slot PyTclObject_Type_slots[] = {
    {Py_tp_dealloc, (destructor)PyTclObject_dealloc},
    {Py_tp_repr, (reprfunc)PyTclObject_repr},
    {Py_tp_str, (reprfunc)PyTclObject_str},
    {Py_tp_getattro, PyObject_GenericGetAttr},
    {Py_tp_richcompare, PyTclObject_richcompare},
    {Py_tp_getset, PyTclObject_getsetlist},
    {0, 0}
};

static PyType_Spec PyTclObject_Type_spec = {
    "_tkinter.Tcl_Obj",
    sizeof(PyTclObject),
    0,
    Py_TPFLAGS_DEFAULT,
    PyTclObject_Type_slots,
};


#if PY_SIZE_MAX > INT_MAX
#define CHECK_STRING_LENGTH(s) do {                                     \
        if (s != NULL && strlen(s) >= INT_MAX) {                        \
            PyErr_SetString(PyExc_OverflowError, "string is too long"); \
            return NULL;                                                \
        } } while(0)
#else
#define CHECK_STRING_LENGTH(s)
#endif

#ifdef HAVE_LIBTOMMAMTH
static Tcl_Obj*
asBignumObj(PyObject *value)
{
    Tcl_Obj *result;
    int neg;
    PyObject *hexstr;
    char *hexchars;
    mp_int bigValue;

    neg = Py_SIZE(value) < 0;
    hexstr = _PyLong_Format(value, 16);
    if (hexstr == NULL)
        return NULL;
    hexchars = PyUnicode_AsUTF8(hexstr);
    if (hexchars == NULL) {
        Py_DECREF(hexstr);
        return NULL;
    }
    hexchars += neg + 2; /* skip sign and "0x" */
    mp_init(&bigValue);
    if (mp_read_radix(&bigValue, hexchars, 16) != MP_OKAY) {
        mp_clear(&bigValue);
        Py_DECREF(hexstr);
        PyErr_NoMemory();
        return NULL;
    }
    Py_DECREF(hexstr);
    bigValue.sign = neg ? MP_NEG : MP_ZPOS;
    result = Tcl_NewBignumObj(&bigValue);
    mp_clear(&bigValue);
    if (result == NULL) {
        PyErr_NoMemory();
        return NULL;
    }
    return result;
}
#endif

static Tcl_Obj*
AsObj(PyObject *value)
{
    Tcl_Obj *result;

    if (PyBytes_Check(value)) {
        if (PyBytes_GET_SIZE(value) >= INT_MAX) {
            PyErr_SetString(PyExc_OverflowError, "bytes object is too long");
            return NULL;
        }
        return Tcl_NewByteArrayObj((unsigned char *)PyBytes_AS_STRING(value),
                                   (int)PyBytes_GET_SIZE(value));
    }

    if (PyBool_Check(value))
        return Tcl_NewBooleanObj(PyObject_IsTrue(value));

    if (PyLong_CheckExact(value)) {
        int overflow;
        long longValue;
#ifdef TCL_WIDE_INT_TYPE
        Tcl_WideInt wideValue;
#endif
        longValue = PyLong_AsLongAndOverflow(value, &overflow);
        if (!overflow) {
            return Tcl_NewLongObj(longValue);
        }
        /* If there is an overflow in the long conversion,
           fall through to wideInt handling. */
#ifdef TCL_WIDE_INT_TYPE
        if (_PyLong_AsByteArray((PyLongObject *)value,
                                (unsigned char *)(void *)&wideValue,
                                sizeof(wideValue),
                                PY_LITTLE_ENDIAN,
                                /* signed */ 1) == 0) {
            return Tcl_NewWideIntObj(wideValue);
        }
        PyErr_Clear();
#endif
        /* If there is an overflow in the wideInt conversion,
           fall through to bignum handling. */
#ifdef HAVE_LIBTOMMAMTH
        return asBignumObj(value);
#endif
        /* If there is no wideInt or bignum support,
           fall through to default object handling. */
    }

    if (PyFloat_Check(value))
        return Tcl_NewDoubleObj(PyFloat_AS_DOUBLE(value));

    if (PyTuple_Check(value) || PyList_Check(value)) {
        Tcl_Obj **argv;
        Py_ssize_t size, i;

        size = PySequence_Fast_GET_SIZE(value);
        if (size == 0)
            return Tcl_NewListObj(0, NULL);
        if (!CHECK_SIZE(size, sizeof(Tcl_Obj *))) {
            PyErr_SetString(PyExc_OverflowError,
                            PyTuple_Check(value) ? "tuple is too long" :
                                                   "list is too long");
            return NULL;
        }
        argv = (Tcl_Obj **) PyMem_Malloc(((size_t)size) * sizeof(Tcl_Obj *));
        if (!argv) {
          PyErr_NoMemory();
          return NULL;
        }
        for (i = 0; i < size; i++)
          argv[i] = AsObj(PySequence_Fast_GET_ITEM(value,i));
        result = Tcl_NewListObj((int)size, argv);
        PyMem_Free(argv);
        return result;
    }

    if (PyUnicode_Check(value)) {
        void *inbuf;
        Py_ssize_t size;
        int kind;
        Tcl_UniChar *outbuf = NULL;
        Py_ssize_t i;
        size_t allocsize;

        if (PyUnicode_READY(value) == -1)
            return NULL;

        inbuf = PyUnicode_DATA(value);
        size = PyUnicode_GET_LENGTH(value);
        if (size == 0)
            return Tcl_NewUnicodeObj((const void *)"", 0);
        if (!CHECK_SIZE(size, sizeof(Tcl_UniChar))) {
            PyErr_SetString(PyExc_OverflowError, "string is too long");
            return NULL;
        }
        kind = PyUnicode_KIND(value);
        if (kind == sizeof(Tcl_UniChar))
            return Tcl_NewUnicodeObj(inbuf, (int)size);
        allocsize = ((size_t)size) * sizeof(Tcl_UniChar);
        outbuf = (Tcl_UniChar*)PyMem_Malloc(allocsize);
        /* Else overflow occurred, and we take the next exit */
        if (!outbuf) {
            PyErr_NoMemory();
            return NULL;
        }
        for (i = 0; i < size; i++) {
            Py_UCS4 ch = PyUnicode_READ(kind, inbuf, i);
            /* We cannot test for sizeof(Tcl_UniChar) directly,
               so we test for UTF-8 size instead. */
#if TCL_UTF_MAX == 3
            if (ch >= 0x10000) {
                /* Tcl doesn't do UTF-16, yet. */
                PyErr_Format(Tkinter_TclError,
                             "character U+%x is above the range "
                             "(U+0000-U+FFFF) allowed by Tcl",
                             ch);
                PyMem_Free(outbuf);
                return NULL;
            }
#endif
            outbuf[i] = ch;
        }
        result = Tcl_NewUnicodeObj(outbuf, (int)size);
        PyMem_Free(outbuf);
        return result;
    }

    if (PyTclObject_Check(value)) {
        Tcl_Obj *v = ((PyTclObject*)value)->value;
        Tcl_IncrRefCount(v);
        return v;
    }

    {
        PyObject *v = PyObject_Str(value);
        if (!v)
            return 0;
        result = AsObj(v);
        Py_DECREF(v);
        return result;
    }
}

static PyObject *
fromBoolean(PyObject* tkapp, Tcl_Obj *value)
{
    int boolValue;
    if (Tcl_GetBooleanFromObj(Tkapp_Interp(tkapp), value, &boolValue) == TCL_ERROR)
        return Tkinter_Error(tkapp);
    return PyBool_FromLong(boolValue);
}

static PyObject*
fromWideIntObj(PyObject* tkapp, Tcl_Obj *value)
{
        Tcl_WideInt wideValue;
        if (Tcl_GetWideIntFromObj(Tkapp_Interp(tkapp), value, &wideValue) == TCL_OK) {
#ifdef HAVE_LONG_LONG
            if (sizeof(wideValue) <= SIZEOF_LONG_LONG)
                return PyLong_FromLongLong(wideValue);
#endif
            return _PyLong_FromByteArray((unsigned char *)(void *)&wideValue,
                                         sizeof(wideValue),
                                         PY_LITTLE_ENDIAN,
                                         /* signed */ 1);
        }
        return NULL;
}

#ifdef HAVE_LIBTOMMAMTH
static PyObject*
fromBignumObj(PyObject* tkapp, Tcl_Obj *value)
{
    mp_int bigValue;
    unsigned long numBytes;
    unsigned char *bytes;
    PyObject *res;

    if (Tcl_GetBignumFromObj(Tkapp_Interp(tkapp), value, &bigValue) != TCL_OK)
        return Tkinter_Error(tkapp);
    numBytes = mp_unsigned_bin_size(&bigValue);
    bytes = PyMem_Malloc(numBytes);
    if (bytes == NULL) {
        mp_clear(&bigValue);
        return PyErr_NoMemory();
    }
    if (mp_to_unsigned_bin_n(&bigValue, bytes,
                                &numBytes) != MP_OKAY) {
        mp_clear(&bigValue);
        PyMem_Free(bytes);
        return PyErr_NoMemory();
    }
    res = _PyLong_FromByteArray(bytes, numBytes,
                                /* big-endian */ 0,
                                /* unsigned */ 0);
    PyMem_Free(bytes);
    if (res != NULL && bigValue.sign == MP_NEG) {
        PyObject *res2 = PyNumber_Negative(res);
        Py_DECREF(res);
        res = res2;
    }
    mp_clear(&bigValue);
    return res;
}
#endif

static PyObject*
FromObj(PyObject* tkapp, Tcl_Obj *value)
{
    PyObject *result = NULL;
    TkappObject *app = (TkappObject*)tkapp;
    Tcl_Interp *interp = Tkapp_Interp(tkapp);

    if (value->typePtr == NULL) {
        return unicodeFromTclStringAndSize(value->bytes, value->length);
    }

    if (value->typePtr == app->BooleanType ||
        value->typePtr == app->OldBooleanType) {
        return fromBoolean(tkapp, value);
    }

    if (value->typePtr == app->ByteArrayType) {
        int size;
        char *data = (char*)Tcl_GetByteArrayFromObj(value, &size);
        return PyBytes_FromStringAndSize(data, size);
    }

    if (value->typePtr == app->DoubleType) {
        return PyFloat_FromDouble(value->internalRep.doubleValue);
    }

    if (value->typePtr == app->IntType) {
        long longValue;
        if (Tcl_GetLongFromObj(interp, value, &longValue) == TCL_OK)
            return PyLong_FromLong(longValue);
        /* If there is an error in the long conversion,
           fall through to wideInt handling. */
    }

    if (value->typePtr == app->IntType ||
        value->typePtr == app->WideIntType) {
        result = fromWideIntObj(tkapp, value);
        if (result != NULL || PyErr_Occurred())
            return result;
        Tcl_ResetResult(interp);
        /* If there is an error in the wideInt conversion,
           fall through to bignum handling. */
    }

#ifdef HAVE_LIBTOMMAMTH
    if (value->typePtr == app->IntType ||
        value->typePtr == app->WideIntType ||
        value->typePtr == app->BignumType) {
        return fromBignumObj(tkapp, value);
    }
#endif

    if (value->typePtr == app->ListType) {
        int size;
        int i, status;
        PyObject *elem;
        Tcl_Obj *tcl_elem;

        status = Tcl_ListObjLength(interp, value, &size);
        if (status == TCL_ERROR)
            return Tkinter_Error(tkapp);
        result = PyTuple_New(size);
        if (!result)
            return NULL;
        for (i = 0; i < size; i++) {
            status = Tcl_ListObjIndex(interp, value, i, &tcl_elem);
            if (status == TCL_ERROR) {
                Py_DECREF(result);
                return Tkinter_Error(tkapp);
            }
            elem = FromObj(tkapp, tcl_elem);
            if (!elem) {
                Py_DECREF(result);
                return NULL;
            }
            PyTuple_SetItem(result, i, elem);
        }
        return result;
    }

    if (value->typePtr == app->ProcBodyType) {
      /* fall through: return tcl object. */
    }

    if (value->typePtr == app->StringType) {
        return PyUnicode_FromKindAndData(
            sizeof(Tcl_UniChar), Tcl_GetUnicode(value),
            Tcl_GetCharLength(value));
    }

#if TK_HEX_VERSION >= 0x08050000
    if (app->BooleanType == NULL &&
        strcmp(value->typePtr->name, "booleanString") == 0) {
        /* booleanString type is not registered in Tcl */
        app->BooleanType = value->typePtr;
        return fromBoolean(tkapp, value);
    }
#endif

#ifdef HAVE_LIBTOMMAMTH
    if (app->BignumType == NULL &&
        strcmp(value->typePtr->name, "bignum") == 0) {
        /* bignum type is not registered in Tcl */
        app->BignumType = value->typePtr;
        return fromBignumObj(tkapp, value);
    }
#endif

    return newPyTclObject(value);
}

#ifdef WITH_THREAD
/* This mutex synchronizes inter-thread command calls. */
TCL_DECLARE_MUTEX(call_mutex)

typedef struct Tkapp_CallEvent {
    Tcl_Event ev;            /* Must be first */
    TkappObject *self;
    PyObject *args;
    int flags;
    PyObject **res;
    PyObject **exc_type, **exc_value, **exc_tb;
    Tcl_Condition *done;
} Tkapp_CallEvent;
#endif

void
Tkapp_CallDeallocArgs(Tcl_Obj** objv, Tcl_Obj** objStore, int objc)
{
    int i;
    for (i = 0; i < objc; i++)
        Tcl_DecrRefCount(objv[i]);
    if (objv != objStore)
        PyMem_Free(objv);
}

/* Convert Python objects to Tcl objects. This must happen in the
   interpreter thread, which may or may not be the calling thread. */

static Tcl_Obj**
Tkapp_CallArgs(PyObject *args, Tcl_Obj** objStore, int *pobjc)
{
    Tcl_Obj **objv = objStore;
    Py_ssize_t objc = 0, i;
    if (args == NULL)
        /* do nothing */;

    else if (!(PyTuple_Check(args) || PyList_Check(args))) {
        objv[0] = AsObj(args);
        if (objv[0] == 0)
            goto finally;
        objc = 1;
        Tcl_IncrRefCount(objv[0]);
    }
    else {
        objc = PySequence_Fast_GET_SIZE(args);

        if (objc > ARGSZ) {
            if (!CHECK_SIZE(objc, sizeof(Tcl_Obj *))) {
                PyErr_SetString(PyExc_OverflowError,
                                PyTuple_Check(args) ? "tuple is too long" :
                                                      "list is too long");
                return NULL;
            }
            objv = (Tcl_Obj **)PyMem_Malloc(((size_t)objc) * sizeof(Tcl_Obj *));
            if (objv == NULL) {
                PyErr_NoMemory();
                objc = 0;
                goto finally;
            }
        }

        for (i = 0; i < objc; i++) {
            PyObject *v = PySequence_Fast_GET_ITEM(args, i);
            if (v == Py_None) {
                objc = i;
                break;
            }
            objv[i] = AsObj(v);
            if (!objv[i]) {
                /* Reset objc, so it attempts to clear
                   objects only up to i. */
                objc = i;
                goto finally;
            }
            Tcl_IncrRefCount(objv[i]);
        }
    }
    *pobjc = (int)objc;
    return objv;
finally:
    Tkapp_CallDeallocArgs(objv, objStore, (int)objc);
    return NULL;
}

/* Convert the results of a command call into a Python objects. */

static PyObject*
Tkapp_CallResult(TkappObject *self)
{
    PyObject *res = NULL;
    Tcl_Obj *value = Tcl_GetObjResult(self->interp);
    if(self->wantobjects) {
        /* Not sure whether the IncrRef is necessary, but something
           may overwrite the interpreter result while we are
           converting it. */
        Tcl_IncrRefCount(value);
        res = FromObj((PyObject*)self, value);
        Tcl_DecrRefCount(value);
    } else {
        res = unicodeFromTclObj(value);
    }
    return res;
}

#ifdef WITH_THREAD

/* Tkapp_CallProc is the event procedure that is executed in the context of
   the Tcl interpreter thread. Initially, it holds the Tcl lock, and doesn't
   hold the Python lock. */

static int
Tkapp_CallProc(Tkapp_CallEvent *e, int flags)
{
    Tcl_Obj *objStore[ARGSZ];
    Tcl_Obj **objv;
    int objc;
    int i;
    ENTER_PYTHON
    objv = Tkapp_CallArgs(e->args, objStore, &objc);
    if (!objv) {
        PyErr_Fetch(e->exc_type, e->exc_value, e->exc_tb);
        *(e->res) = NULL;
    }
    LEAVE_PYTHON
    if (!objv)
        goto done;
    i = Tcl_EvalObjv(e->self->interp, objc, objv, e->flags);
    ENTER_PYTHON
    if (i == TCL_ERROR) {
        *(e->res) = NULL;
        *(e->exc_type) = NULL;
        *(e->exc_tb) = NULL;
        *(e->exc_value) = PyObject_CallFunction(
            Tkinter_TclError, "s",
            Tcl_GetStringResult(e->self->interp));
    }
    else {
        *(e->res) = Tkapp_CallResult(e->self);
    }
    LEAVE_PYTHON

    Tkapp_CallDeallocArgs(objv, objStore, objc);
done:
    /* Wake up calling thread. */
    Tcl_MutexLock(&call_mutex);
    Tcl_ConditionNotify(e->done);
    Tcl_MutexUnlock(&call_mutex);
    return 1;
}

#endif

/* This is the main entry point for calling a Tcl command.
   It supports three cases, with regard to threading:
   1. Tcl is not threaded: Must have the Tcl lock, then can invoke command in
      the context of the calling thread.
   2. Tcl is threaded, caller of the command is in the interpreter thread:
      Execute the command in the calling thread. Since the Tcl lock will
      not be used, we can merge that with case 1.
   3. Tcl is threaded, caller is in a different thread: Must queue an event to
      the interpreter thread. Allocation of Tcl objects needs to occur in the
      interpreter thread, so we ship the PyObject* args to the target thread,
      and perform processing there. */

static PyObject *
Tkapp_Call(PyObject *selfptr, PyObject *args)
{
    Tcl_Obj *objStore[ARGSZ];
    Tcl_Obj **objv = NULL;
    int objc, i;
    PyObject *res = NULL;
    TkappObject *self = (TkappObject*)selfptr;
    int flags = TCL_EVAL_DIRECT | TCL_EVAL_GLOBAL;

    /* If args is a single tuple, replace with contents of tuple */
    if (1 == PyTuple_Size(args)){
        PyObject* item = PyTuple_GetItem(args, 0);
        if (PyTuple_Check(item))
            args = item;
    }
#ifdef WITH_THREAD
    if (self->threaded && self->thread_id != Tcl_GetCurrentThread()) {
        /* We cannot call the command directly. Instead, we must
           marshal the parameters to the interpreter thread. */
        Tkapp_CallEvent *ev;
        Tcl_Condition cond = NULL;
        PyObject *exc_type, *exc_value, *exc_tb;
        if (!WaitForMainloop(self))
            return NULL;
        ev = (Tkapp_CallEvent*)attemptckalloc(sizeof(Tkapp_CallEvent));
        if (ev == NULL) {
            PyErr_NoMemory();
            return NULL;
        }
        ev->ev.proc = (Tcl_EventProc*)Tkapp_CallProc;
        ev->self = self;
        ev->args = args;
        ev->res = &res;
        ev->exc_type = &exc_type;
        ev->exc_value = &exc_value;
        ev->exc_tb = &exc_tb;
        ev->done = &cond;

        Tkapp_ThreadSend(self, (Tcl_Event*)ev, &cond, &call_mutex);

        if (res == NULL) {
            if (exc_type)
                PyErr_Restore(exc_type, exc_value, exc_tb);
            else
                PyErr_SetObject(Tkinter_TclError, exc_value);
        }
        Tcl_ConditionFinalize(&cond);
    }
    else
#endif
    {

        objv = Tkapp_CallArgs(args, objStore, &objc);
        if (!objv)
            return NULL;

        ENTER_TCL

        i = Tcl_EvalObjv(self->interp, objc, objv, flags);

        ENTER_OVERLAP

        if (i == TCL_ERROR)
            Tkinter_Error(selfptr);
        else
            res = Tkapp_CallResult(self);

        LEAVE_OVERLAP_TCL

        Tkapp_CallDeallocArgs(objv, objStore, objc);
    }
    return res;
}


static PyObject *
Tkapp_Eval(PyObject *self, PyObject *args)
{
    char *script;
    PyObject *res = NULL;
    int err;

    if (!PyArg_ParseTuple(args, "s:eval", &script))
        return NULL;

    CHECK_STRING_LENGTH(script);
    CHECK_TCL_APPARTMENT;

    ENTER_TCL
    err = Tcl_Eval(Tkapp_Interp(self), script);
    ENTER_OVERLAP
    if (err == TCL_ERROR)
        res = Tkinter_Error(self);
    else
        res = unicodeFromTclString(Tkapp_Result(self));
    LEAVE_OVERLAP_TCL
    return res;
}

static PyObject *
Tkapp_EvalFile(PyObject *self, PyObject *args)
{
    char *fileName;
    PyObject *res = NULL;
    int err;

    if (!PyArg_ParseTuple(args, "s:evalfile", &fileName))
        return NULL;

    CHECK_STRING_LENGTH(fileName);
    CHECK_TCL_APPARTMENT;

    ENTER_TCL
    err = Tcl_EvalFile(Tkapp_Interp(self), fileName);
    ENTER_OVERLAP
    if (err == TCL_ERROR)
        res = Tkinter_Error(self);
    else
        res = unicodeFromTclString(Tkapp_Result(self));
    LEAVE_OVERLAP_TCL
    return res;
}

static PyObject *
Tkapp_Record(PyObject *self, PyObject *args)
{
    char *script;
    PyObject *res = NULL;
    int err;

    if (!PyArg_ParseTuple(args, "s:record", &script))
        return NULL;

    CHECK_STRING_LENGTH(script);
    CHECK_TCL_APPARTMENT;

    ENTER_TCL
    err = Tcl_RecordAndEval(Tkapp_Interp(self), script, TCL_NO_EVAL);
    ENTER_OVERLAP
    if (err == TCL_ERROR)
        res = Tkinter_Error(self);
    else
        res = unicodeFromTclString(Tkapp_Result(self));
    LEAVE_OVERLAP_TCL
    return res;
}

static PyObject *
Tkapp_AddErrorInfo(PyObject *self, PyObject *args)
{
    char *msg;

    if (!PyArg_ParseTuple(args, "s:adderrorinfo", &msg))
        return NULL;
    CHECK_STRING_LENGTH(msg);
    CHECK_TCL_APPARTMENT;

    ENTER_TCL
    Tcl_AddErrorInfo(Tkapp_Interp(self), msg);
    LEAVE_TCL

    Py_RETURN_NONE;
}



/** Tcl Variable **/

typedef PyObject* (*EventFunc)(PyObject*, PyObject *args, int flags);

#ifdef WITH_THREAD
TCL_DECLARE_MUTEX(var_mutex)

typedef struct VarEvent {
    Tcl_Event ev; /* must be first */
    PyObject *self;
    PyObject *args;
    int flags;
    EventFunc func;
    PyObject **res;
    PyObject **exc_type;
    PyObject **exc_val;
    Tcl_Condition *cond;
} VarEvent;
#endif

static int
varname_converter(PyObject *in, void *_out)
{
    char *s;
    char **out = (char**)_out;
    if (PyBytes_Check(in)) {
        if (PyBytes_Size(in) > INT_MAX) {
            PyErr_SetString(PyExc_OverflowError, "bytes object is too long");
            return 0;
        }
        s = PyBytes_AsString(in);
        if (strlen(s) != (size_t)PyBytes_Size(in)) {
            PyErr_SetString(PyExc_ValueError, "embedded null byte");
            return 0;
        }
        *out = s;
        return 1;
    }
    if (PyUnicode_Check(in)) {
        Py_ssize_t size;
        s = PyUnicode_AsUTF8AndSize(in, &size);
        if (s == NULL) {
            return 0;
        }
        if (size > INT_MAX) {
            PyErr_SetString(PyExc_OverflowError, "string is too long");
            return 0;
        }
        if (strlen(s) != (size_t)size) {
            PyErr_SetString(PyExc_ValueError, "embedded null character");
            return 0;
        }
        *out = s;
        return 1;
    }
    if (PyTclObject_Check(in)) {
        *out = PyTclObject_TclString(in);
        return 1;
    }
    PyErr_Format(PyExc_TypeError,
                 "must be str, bytes or Tcl_Obj, not %.50s",
                 in->ob_type->tp_name);
    return 0;
}

#ifdef WITH_THREAD

static void
var_perform(VarEvent *ev)
{
    *(ev->res) = ev->func(ev->self, ev->args, ev->flags);
    if (!*(ev->res)) {
        PyObject *exc, *val, *tb;
        PyErr_Fetch(&exc, &val, &tb);
        PyErr_NormalizeException(&exc, &val, &tb);
        *(ev->exc_type) = exc;
        *(ev->exc_val) = val;
        Py_DECREF(tb);
    }

}

static int
var_proc(VarEvent* ev, int flags)
{
    ENTER_PYTHON
    var_perform(ev);
    Tcl_MutexLock(&var_mutex);
    Tcl_ConditionNotify(ev->cond);
    Tcl_MutexUnlock(&var_mutex);
    LEAVE_PYTHON
    return 1;
}

#endif

static PyObject*
var_invoke(EventFunc func, PyObject *selfptr, PyObject *args, int flags)
{
#ifdef WITH_THREAD
    TkappObject *self = (TkappObject*)selfptr;
    if (self->threaded && self->thread_id != Tcl_GetCurrentThread()) {
        VarEvent *ev;
        PyObject *res, *exc_type, *exc_val;
        Tcl_Condition cond = NULL;

        /* The current thread is not the interpreter thread.  Marshal
           the call to the interpreter thread, then wait for
           completion. */
        if (!WaitForMainloop(self))
            return NULL;

        ev = (VarEvent*)attemptckalloc(sizeof(VarEvent));
        if (ev == NULL) {
            PyErr_NoMemory();
            return NULL;
        }
        ev->self = selfptr;
        ev->args = args;
        ev->flags = flags;
        ev->func = func;
        ev->res = &res;
        ev->exc_type = &exc_type;
        ev->exc_val = &exc_val;
        ev->cond = &cond;
        ev->ev.proc = (Tcl_EventProc*)var_proc;
        Tkapp_ThreadSend(self, (Tcl_Event*)ev, &cond, &var_mutex);
        Tcl_ConditionFinalize(&cond);
        if (!res) {
            PyErr_SetObject(exc_type, exc_val);
            Py_DECREF(exc_type);
            Py_DECREF(exc_val);
            return NULL;
        }
        return res;
    }
#endif
    /* Tcl is not threaded, or this is the interpreter thread. */
    return func(selfptr, args, flags);
}

static PyObject *
SetVar(PyObject *self, PyObject *args, int flags)
{
    char *name1, *name2;
    PyObject *newValue;
    PyObject *res = NULL;
    Tcl_Obj *newval, *ok;

    switch (PyTuple_GET_SIZE(args)) {
    case 2:
        if (!PyArg_ParseTuple(args, "O&O:setvar",
                              varname_converter, &name1, &newValue))
            return NULL;
        /* XXX Acquire tcl lock??? */
        newval = AsObj(newValue);
        if (newval == NULL)
            return NULL;
        ENTER_TCL
        ok = Tcl_SetVar2Ex(Tkapp_Interp(self), name1, NULL,
                           newval, flags);
        ENTER_OVERLAP
        if (!ok)
            Tkinter_Error(self);
        else {
            res = Py_None;
            Py_INCREF(res);
        }
        LEAVE_OVERLAP_TCL
        break;
    case 3:
        if (!PyArg_ParseTuple(args, "ssO:setvar",
                              &name1, &name2, &newValue))
            return NULL;
        CHECK_STRING_LENGTH(name1);
        CHECK_STRING_LENGTH(name2);
        /* XXX must hold tcl lock already??? */
        newval = AsObj(newValue);
        ENTER_TCL
        ok = Tcl_SetVar2Ex(Tkapp_Interp(self), name1, name2, newval, flags);
        ENTER_OVERLAP
        if (!ok)
            Tkinter_Error(self);
        else {
            res = Py_None;
            Py_INCREF(res);
        }
        LEAVE_OVERLAP_TCL
        break;
    default:
        PyErr_SetString(PyExc_TypeError, "setvar requires 2 to 3 arguments");
        return NULL;
    }
    return res;
}

static PyObject *
Tkapp_SetVar(PyObject *self, PyObject *args)
{
    return var_invoke(SetVar, self, args, TCL_LEAVE_ERR_MSG);
}

static PyObject *
Tkapp_GlobalSetVar(PyObject *self, PyObject *args)
{
    return var_invoke(SetVar, self, args, TCL_LEAVE_ERR_MSG | TCL_GLOBAL_ONLY);
}



static PyObject *
GetVar(PyObject *self, PyObject *args, int flags)
{
    char *name1, *name2=NULL;
    PyObject *res = NULL;
    Tcl_Obj *tres;

    if (!PyArg_ParseTuple(args, "O&|s:getvar",
                          varname_converter, &name1, &name2))
        return NULL;

    CHECK_STRING_LENGTH(name2);
    ENTER_TCL
    tres = Tcl_GetVar2Ex(Tkapp_Interp(self), name1, name2, flags);
    ENTER_OVERLAP
    if (tres == NULL) {
        PyErr_SetString(Tkinter_TclError,
                        Tcl_GetStringResult(Tkapp_Interp(self)));
    } else {
        if (((TkappObject*)self)->wantobjects) {
            res = FromObj(self, tres);
        }
        else {
            res = unicodeFromTclObj(tres);
        }
    }
    LEAVE_OVERLAP_TCL
    return res;
}

static PyObject *
Tkapp_GetVar(PyObject *self, PyObject *args)
{
    return var_invoke(GetVar, self, args, TCL_LEAVE_ERR_MSG);
}

static PyObject *
Tkapp_GlobalGetVar(PyObject *self, PyObject *args)
{
    return var_invoke(GetVar, self, args, TCL_LEAVE_ERR_MSG | TCL_GLOBAL_ONLY);
}



static PyObject *
UnsetVar(PyObject *self, PyObject *args, int flags)
{
    char *name1, *name2=NULL;
    int code;
    PyObject *res = NULL;

    if (!PyArg_ParseTuple(args, "s|s:unsetvar", &name1, &name2))
        return NULL;

    CHECK_STRING_LENGTH(name1);
    CHECK_STRING_LENGTH(name2);
    ENTER_TCL
    code = Tcl_UnsetVar2(Tkapp_Interp(self), name1, name2, flags);
    ENTER_OVERLAP
    if (code == TCL_ERROR)
        res = Tkinter_Error(self);
    else {
        Py_INCREF(Py_None);
        res = Py_None;
    }
    LEAVE_OVERLAP_TCL
    return res;
}

static PyObject *
Tkapp_UnsetVar(PyObject *self, PyObject *args)
{
    return var_invoke(UnsetVar, self, args, TCL_LEAVE_ERR_MSG);
}

static PyObject *
Tkapp_GlobalUnsetVar(PyObject *self, PyObject *args)
{
    return var_invoke(UnsetVar, self, args,
                      TCL_LEAVE_ERR_MSG | TCL_GLOBAL_ONLY);
}



/** Tcl to Python **/

static PyObject *
Tkapp_GetInt(PyObject *self, PyObject *args)
{
    char *s;
    Tcl_Obj *value;
    PyObject *result;

    if (PyTuple_Size(args) == 1) {
        PyObject* o = PyTuple_GetItem(args, 0);
        if (PyLong_Check(o)) {
            Py_INCREF(o);
            return o;
        }
    }
    if (!PyArg_ParseTuple(args, "s:getint", &s))
        return NULL;
    CHECK_STRING_LENGTH(s);
    value = Tcl_NewStringObj(s, -1);
    if (value == NULL)
        return Tkinter_Error(self);
    /* Don't use Tcl_GetInt() because it returns ambiguous result for value
       in ranges -2**32..-2**31-1 and 2**31..2**32-1 (on 32-bit platform).

       Prefer bignum because Tcl_GetWideIntFromObj returns ambiguous result for
       value in ranges -2**64..-2**63-1 and 2**63..2**64-1 (on 32-bit platform).
     */
#ifdef HAVE_LIBTOMMAMTH
    result = fromBignumObj(self, value);
#else
    result = fromWideIntObj(self, value);
#endif
    Tcl_DecrRefCount(value);
    if (result != NULL || PyErr_Occurred())
        return result;
    return Tkinter_Error(self);
}

static PyObject *
Tkapp_GetDouble(PyObject *self, PyObject *args)
{
    char *s;
    double v;

    if (PyTuple_Size(args) == 1) {
        PyObject *o = PyTuple_GetItem(args, 0);
        if (PyFloat_Check(o)) {
            Py_INCREF(o);
            return o;
        }
    }
    if (!PyArg_ParseTuple(args, "s:getdouble", &s))
        return NULL;
    CHECK_STRING_LENGTH(s);
    if (Tcl_GetDouble(Tkapp_Interp(self), s, &v) == TCL_ERROR)
        return Tkinter_Error(self);
    return Py_BuildValue("d", v);
}

static PyObject *
Tkapp_GetBoolean(PyObject *self, PyObject *arg)
{
    char *s;
    int v;

    if (PyLong_Check(arg)) { /* int or bool */
        return PyBool_FromLong(Py_SIZE(arg) != 0);
    }

    if (PyTclObject_Check(arg)) {
        if (Tcl_GetBooleanFromObj(Tkapp_Interp(self),
                                  ((PyTclObject*)arg)->value,
                                  &v) == TCL_ERROR)
            return Tkinter_Error(self);
        return PyBool_FromLong(v);
    }

    if (!PyArg_Parse(arg, "s:getboolean", &s))
        return NULL;
    CHECK_STRING_LENGTH(s);
    if (Tcl_GetBoolean(Tkapp_Interp(self), s, &v) == TCL_ERROR)
        return Tkinter_Error(self);
    return PyBool_FromLong(v);
}

static PyObject *
Tkapp_ExprString(PyObject *self, PyObject *args)
{
    char *s;
    PyObject *res = NULL;
    int retval;

    if (!PyArg_ParseTuple(args, "s:exprstring", &s))
        return NULL;

    CHECK_STRING_LENGTH(s);
    CHECK_TCL_APPARTMENT;

    ENTER_TCL
    retval = Tcl_ExprString(Tkapp_Interp(self), s);
    ENTER_OVERLAP
    if (retval == TCL_ERROR)
        res = Tkinter_Error(self);
    else
        res = unicodeFromTclString(Tkapp_Result(self));
    LEAVE_OVERLAP_TCL
    return res;
}

static PyObject *
Tkapp_ExprLong(PyObject *self, PyObject *args)
{
    char *s;
    PyObject *res = NULL;
    int retval;
    long v;

    if (!PyArg_ParseTuple(args, "s:exprlong", &s))
        return NULL;

    CHECK_STRING_LENGTH(s);
    CHECK_TCL_APPARTMENT;

    ENTER_TCL
    retval = Tcl_ExprLong(Tkapp_Interp(self), s, &v);
    ENTER_OVERLAP
    if (retval == TCL_ERROR)
        res = Tkinter_Error(self);
    else
        res = Py_BuildValue("l", v);
    LEAVE_OVERLAP_TCL
    return res;
}

static PyObject *
Tkapp_ExprDouble(PyObject *self, PyObject *args)
{
    char *s;
    PyObject *res = NULL;
    double v;
    int retval;

    if (!PyArg_ParseTuple(args, "s:exprdouble", &s))
        return NULL;
    CHECK_STRING_LENGTH(s);
    CHECK_TCL_APPARTMENT;
    PyFPE_START_PROTECT("Tkapp_ExprDouble", return 0)
    ENTER_TCL
    retval = Tcl_ExprDouble(Tkapp_Interp(self), s, &v);
    ENTER_OVERLAP
    PyFPE_END_PROTECT(retval)
    if (retval == TCL_ERROR)
        res = Tkinter_Error(self);
    else
        res = Py_BuildValue("d", v);
    LEAVE_OVERLAP_TCL
    return res;
}

static PyObject *
Tkapp_ExprBoolean(PyObject *self, PyObject *args)
{
    char *s;
    PyObject *res = NULL;
    int retval;
    int v;

    if (!PyArg_ParseTuple(args, "s:exprboolean", &s))
        return NULL;
    CHECK_STRING_LENGTH(s);
    CHECK_TCL_APPARTMENT;
    ENTER_TCL
    retval = Tcl_ExprBoolean(Tkapp_Interp(self), s, &v);
    ENTER_OVERLAP
    if (retval == TCL_ERROR)
        res = Tkinter_Error(self);
    else
        res = Py_BuildValue("i", v);
    LEAVE_OVERLAP_TCL
    return res;
}



static PyObject *
Tkapp_SplitList(PyObject *self, PyObject *args)
{
    char *list;
    int argc;
    const char **argv;
    PyObject *arg, *v;
    int i;

    if (!PyArg_ParseTuple(args, "O:splitlist", &arg))
        return NULL;
    if (PyTclObject_Check(arg)) {
        int objc;
        Tcl_Obj **objv;
        if (Tcl_ListObjGetElements(Tkapp_Interp(self),
                                   ((PyTclObject*)arg)->value,
                                   &objc, &objv) == TCL_ERROR) {
            return Tkinter_Error(self);
        }
        if (!(v = PyTuple_New(objc)))
            return NULL;
        for (i = 0; i < objc; i++) {
            PyObject *s = FromObj(self, objv[i]);
            if (!s || PyTuple_SetItem(v, i, s)) {
                Py_DECREF(v);
                return NULL;
            }
        }
        return v;
    }
    if (PyTuple_Check(arg)) {
        Py_INCREF(arg);
        return arg;
    }
    if (PyList_Check(arg)) {
        return PySequence_Tuple(arg);
    }

    if (!PyArg_ParseTuple(args, "et:splitlist", "utf-8", &list))
        return NULL;

    CHECK_STRING_LENGTH(list);
    if (Tcl_SplitList(Tkapp_Interp(self), list,
                      &argc, &argv) == TCL_ERROR)  {
        PyMem_Free(list);
        return Tkinter_Error(self);
    }

    if (!(v = PyTuple_New(argc)))
        goto finally;

    for (i = 0; i < argc; i++) {
        PyObject *s = unicodeFromTclString(argv[i]);
        if (!s || PyTuple_SetItem(v, i, s)) {
            Py_DECREF(v);
            v = NULL;
            goto finally;
        }
    }

  finally:
    ckfree(FREECAST argv);
    PyMem_Free(list);
    return v;
}

static PyObject *
Tkapp_Split(PyObject *self, PyObject *args)
{
    PyObject *arg, *v;
    char *list;

    if (!PyArg_ParseTuple(args, "O:split", &arg))
        return NULL;
    if (PyTclObject_Check(arg)) {
        Tcl_Obj *value = ((PyTclObject*)arg)->value;
        int objc;
        Tcl_Obj **objv;
        int i;
        if (Tcl_ListObjGetElements(Tkapp_Interp(self), value,
                                   &objc, &objv) == TCL_ERROR) {
            return FromObj(self, value);
        }
        if (objc == 0)
            return PyUnicode_FromString("");
        if (objc == 1)
            return FromObj(self, objv[0]);
        if (!(v = PyTuple_New(objc)))
            return NULL;
        for (i = 0; i < objc; i++) {
            PyObject *s = FromObj(self, objv[i]);
            if (!s || PyTuple_SetItem(v, i, s)) {
                Py_DECREF(v);
                return NULL;
            }
        }
        return v;
    }
    if (PyTuple_Check(arg) || PyList_Check(arg))
        return SplitObj(arg);

    if (!PyArg_ParseTuple(args, "et:split", "utf-8", &list))
        return NULL;
    CHECK_STRING_LENGTH(list);
    v = Split(list);
    PyMem_Free(list);
    return v;
}



/** Tcl Command **/

/* Client data struct */
typedef struct {
    PyObject *self;
    PyObject *func;
} PythonCmd_ClientData;

static int
PythonCmd_Error(Tcl_Interp *interp)
{
    errorInCmd = 1;
    PyErr_Fetch(&excInCmd, &valInCmd, &trbInCmd);
    LEAVE_PYTHON
    return TCL_ERROR;
}

/* This is the Tcl command that acts as a wrapper for Python
 * function or method.
 */
static int
PythonCmd(ClientData clientData, Tcl_Interp *interp, int argc, const char *argv[])
{
    PythonCmd_ClientData *data = (PythonCmd_ClientData *)clientData;
    PyObject *func, *arg, *res;
    int i, rv;
    Tcl_Obj *obj_res;

    ENTER_PYTHON

    /* TBD: no error checking here since we know, via the
     * Tkapp_CreateCommand() that the client data is a two-tuple
     */
    func = data->func;

    /* Create argument list (argv1, ..., argvN) */
    if (!(arg = PyTuple_New(argc - 1)))
        return PythonCmd_Error(interp);

    for (i = 0; i < (argc - 1); i++) {
        PyObject *s = unicodeFromTclString(argv[i + 1]);
        if (!s || PyTuple_SetItem(arg, i, s)) {
            Py_DECREF(arg);
            return PythonCmd_Error(interp);
        }
    }
    res = PyEval_CallObject(func, arg);
    Py_DECREF(arg);

    if (res == NULL)
        return PythonCmd_Error(interp);

    obj_res = AsObj(res);
    if (obj_res == NULL) {
        Py_DECREF(res);
        return PythonCmd_Error(interp);
    }
    else {
        Tcl_SetObjResult(interp, obj_res);
        rv = TCL_OK;
    }

    Py_DECREF(res);

    LEAVE_PYTHON

    return rv;
}

static void
PythonCmdDelete(ClientData clientData)
{
    PythonCmd_ClientData *data = (PythonCmd_ClientData *)clientData;

    ENTER_PYTHON
    Py_XDECREF(data->self);
    Py_XDECREF(data->func);
    PyMem_DEL(data);
    LEAVE_PYTHON
}




#ifdef WITH_THREAD
TCL_DECLARE_MUTEX(command_mutex)

typedef struct CommandEvent{
    Tcl_Event ev;
    Tcl_Interp* interp;
    char *name;
    int create;
    int *status;
    ClientData *data;
    Tcl_Condition *done;
} CommandEvent;

static int
Tkapp_CommandProc(CommandEvent *ev, int flags)
{
    if (ev->create)
        *ev->status = Tcl_CreateCommand(
            ev->interp, ev->name, PythonCmd,
            ev->data, PythonCmdDelete) == NULL;
    else
        *ev->status = Tcl_DeleteCommand(ev->interp, ev->name);
    Tcl_MutexLock(&command_mutex);
    Tcl_ConditionNotify(ev->done);
    Tcl_MutexUnlock(&command_mutex);
    return 1;
}
#endif

static PyObject *
Tkapp_CreateCommand(PyObject *selfptr, PyObject *args)
{
    TkappObject *self = (TkappObject*)selfptr;
    PythonCmd_ClientData *data;
    char *cmdName;
    PyObject *func;
    int err;

    if (!PyArg_ParseTuple(args, "sO:createcommand", &cmdName, &func))
        return NULL;
    CHECK_STRING_LENGTH(cmdName);
    if (!PyCallable_Check(func)) {
        PyErr_SetString(PyExc_TypeError, "command not callable");
        return NULL;
    }

#ifdef WITH_THREAD
    if (self->threaded && self->thread_id != Tcl_GetCurrentThread() &&
        !WaitForMainloop(self))
        return NULL;
#endif

    data = PyMem_NEW(PythonCmd_ClientData, 1);
    if (!data)
        return PyErr_NoMemory();
    Py_INCREF(self);
    Py_INCREF(func);
    data->self = selfptr;
    data->func = func;
#ifdef WITH_THREAD
    if (self->threaded && self->thread_id != Tcl_GetCurrentThread()) {
        Tcl_Condition cond = NULL;
        CommandEvent *ev = (CommandEvent*)attemptckalloc(sizeof(CommandEvent));
        if (ev == NULL) {
            PyErr_NoMemory();
            PyMem_DEL(data);
            return NULL;
        }
        ev->ev.proc = (Tcl_EventProc*)Tkapp_CommandProc;
        ev->interp = self->interp;
        ev->create = 1;
        ev->name = cmdName;
        ev->data = (ClientData)data;
        ev->status = &err;
        ev->done = &cond;
        Tkapp_ThreadSend(self, (Tcl_Event*)ev, &cond, &command_mutex);
        Tcl_ConditionFinalize(&cond);
    }
    else
#endif
    {
        ENTER_TCL
        err = Tcl_CreateCommand(
            Tkapp_Interp(self), cmdName, PythonCmd,
            (ClientData)data, PythonCmdDelete) == NULL;
        LEAVE_TCL
    }
    if (err) {
        PyErr_SetString(Tkinter_TclError, "can't create Tcl command");
        PyMem_DEL(data);
        return NULL;
    }

    Py_RETURN_NONE;
}



static PyObject *
Tkapp_DeleteCommand(PyObject *selfptr, PyObject *args)
{
    TkappObject *self = (TkappObject*)selfptr;
    char *cmdName;
    int err;

    if (!PyArg_ParseTuple(args, "s:deletecommand", &cmdName))
        return NULL;
    CHECK_STRING_LENGTH(cmdName);

#ifdef WITH_THREAD
    if (self->threaded && self->thread_id != Tcl_GetCurrentThread()) {
        Tcl_Condition cond = NULL;
        CommandEvent *ev;
        ev = (CommandEvent*)attemptckalloc(sizeof(CommandEvent));
        if (ev == NULL) {
            PyErr_NoMemory();
            return NULL;
        }
        ev->ev.proc = (Tcl_EventProc*)Tkapp_CommandProc;
        ev->interp = self->interp;
        ev->create = 0;
        ev->name = cmdName;
        ev->status = &err;
        ev->done = &cond;
        Tkapp_ThreadSend(self, (Tcl_Event*)ev, &cond,
                         &command_mutex);
        Tcl_ConditionFinalize(&cond);
    }
    else
#endif
    {
        ENTER_TCL
        err = Tcl_DeleteCommand(self->interp, cmdName);
        LEAVE_TCL
    }
    if (err == -1) {
        PyErr_SetString(Tkinter_TclError, "can't delete Tcl command");
        return NULL;
    }
    Py_RETURN_NONE;
}



#ifdef HAVE_CREATEFILEHANDLER
/** File Handler **/

typedef struct _fhcdata {
    PyObject *func;
    PyObject *file;
    int id;
    struct _fhcdata *next;
} FileHandler_ClientData;

static FileHandler_ClientData *HeadFHCD;

static FileHandler_ClientData *
NewFHCD(PyObject *func, PyObject *file, int id)
{
    FileHandler_ClientData *p;
    p = PyMem_NEW(FileHandler_ClientData, 1);
    if (p != NULL) {
        Py_XINCREF(func);
        Py_XINCREF(file);
        p->func = func;
        p->file = file;
        p->id = id;
        p->next = HeadFHCD;
        HeadFHCD = p;
    }
    return p;
}

static void
DeleteFHCD(int id)
{
    FileHandler_ClientData *p, **pp;

    pp = &HeadFHCD;
    while ((p = *pp) != NULL) {
        if (p->id == id) {
            *pp = p->next;
            Py_XDECREF(p->func);
            Py_XDECREF(p->file);
            PyMem_DEL(p);
        }
        else
            pp = &p->next;
    }
}

static void
FileHandler(ClientData clientData, int mask)
{
    FileHandler_ClientData *data = (FileHandler_ClientData *)clientData;
    PyObject *func, *file, *arg, *res;

    ENTER_PYTHON
    func = data->func;
    file = data->file;

    arg = Py_BuildValue("(Oi)", file, (long) mask);
    res = PyEval_CallObject(func, arg);
    Py_DECREF(arg);

    if (res == NULL) {
        errorInCmd = 1;
        PyErr_Fetch(&excInCmd, &valInCmd, &trbInCmd);
    }
    Py_XDECREF(res);
    LEAVE_PYTHON
}

static PyObject *
Tkapp_CreateFileHandler(PyObject *self, PyObject *args)
     /* args is (file, mask, func) */
{
    FileHandler_ClientData *data;
    PyObject *file, *func;
    int mask, tfile;

    if (!PyArg_ParseTuple(args, "OiO:createfilehandler",
                          &file, &mask, &func))
        return NULL;

    CHECK_TCL_APPARTMENT;

    tfile = PyObject_AsFileDescriptor(file);
    if (tfile < 0)
        return NULL;
    if (!PyCallable_Check(func)) {
        PyErr_SetString(PyExc_TypeError, "bad argument list");
        return NULL;
    }

    data = NewFHCD(func, file, tfile);
    if (data == NULL)
        return NULL;

    /* Ought to check for null Tcl_File object... */
    ENTER_TCL
    Tcl_CreateFileHandler(tfile, mask, FileHandler, (ClientData) data);
    LEAVE_TCL
    Py_RETURN_NONE;
}

static PyObject *
Tkapp_DeleteFileHandler(PyObject *self, PyObject *args)
{
    PyObject *file;
    int tfile;

    if (!PyArg_ParseTuple(args, "O:deletefilehandler", &file))
        return NULL;

    CHECK_TCL_APPARTMENT;

    tfile = PyObject_AsFileDescriptor(file);
    if (tfile < 0)
        return NULL;

    DeleteFHCD(tfile);

    /* Ought to check for null Tcl_File object... */
    ENTER_TCL
    Tcl_DeleteFileHandler(tfile);
    LEAVE_TCL
    Py_RETURN_NONE;
}
#endif /* HAVE_CREATEFILEHANDLER */


/**** Tktt Object (timer token) ****/

static PyObject *Tktt_Type;

typedef struct {
    PyObject_HEAD
    Tcl_TimerToken token;
    PyObject *func;
} TkttObject;

static PyObject *
Tktt_DeleteTimerHandler(PyObject *self, PyObject *args)
{
    TkttObject *v = (TkttObject *)self;
    PyObject *func = v->func;

    if (!PyArg_ParseTuple(args, ":deletetimerhandler"))
        return NULL;
    if (v->token != NULL) {
        Tcl_DeleteTimerHandler(v->token);
        v->token = NULL;
    }
    if (func != NULL) {
        v->func = NULL;
        Py_DECREF(func);
        Py_DECREF(v); /* See Tktt_New() */
    }
    Py_RETURN_NONE;
}

static PyMethodDef Tktt_methods[] =
{
    {"deletetimerhandler", Tktt_DeleteTimerHandler, METH_VARARGS},
    {NULL, NULL}
};

static TkttObject *
Tktt_New(PyObject *func)
{
    TkttObject *v;

    v = PyObject_New(TkttObject, (PyTypeObject *) Tktt_Type);
    if (v == NULL)
        return NULL;
    Py_INCREF(Tktt_Type);

    Py_INCREF(func);
    v->token = NULL;
    v->func = func;

    /* Extra reference, deleted when called or when handler is deleted */
    Py_INCREF(v);
    return v;
}

static void
Tktt_Dealloc(PyObject *self)
{
    TkttObject *v = (TkttObject *)self;
    PyObject *func = v->func;
    PyObject *tp = (PyObject *) Py_TYPE(self);

    Py_XDECREF(func);

    PyObject_Del(self);
    Py_DECREF(tp);
}

static PyObject *
Tktt_Repr(PyObject *self)
{
    TkttObject *v = (TkttObject *)self;
    return PyUnicode_FromFormat("<tktimertoken at %p%s>",
                                v,
                                v->func == NULL ? ", handler deleted" : "");
}

static PyType_Slot Tktt_Type_slots[] = {
    {Py_tp_dealloc, Tktt_Dealloc},
    {Py_tp_repr, Tktt_Repr},
    {Py_tp_methods, Tktt_methods},
    {0, 0}
};

static PyType_Spec Tktt_Type_spec = {
    "_tkinter.tktimertoken",
    sizeof(TkttObject),
    0,
    Py_TPFLAGS_DEFAULT,
    Tktt_Type_slots,
};


/** Timer Handler **/

static void
TimerHandler(ClientData clientData)
{
    TkttObject *v = (TkttObject *)clientData;
    PyObject *func = v->func;
    PyObject *res;

    if (func == NULL)
        return;

    v->func = NULL;

    ENTER_PYTHON

    res  = PyEval_CallObject(func, NULL);
    Py_DECREF(func);
    Py_DECREF(v); /* See Tktt_New() */

    if (res == NULL) {
        errorInCmd = 1;
        PyErr_Fetch(&excInCmd, &valInCmd, &trbInCmd);
    }
    else
        Py_DECREF(res);

    LEAVE_PYTHON
}

static PyObject *
Tkapp_CreateTimerHandler(PyObject *self, PyObject *args)
{
    int milliseconds;
    PyObject *func;
    TkttObject *v;

    if (!PyArg_ParseTuple(args, "iO:createtimerhandler",
                          &milliseconds, &func))
        return NULL;
    if (!PyCallable_Check(func)) {
        PyErr_SetString(PyExc_TypeError, "bad argument list");
        return NULL;
    }

    CHECK_TCL_APPARTMENT;

    v = Tktt_New(func);
    if (v) {
        v->token = Tcl_CreateTimerHandler(milliseconds, TimerHandler,
                                          (ClientData)v);
    }

    return (PyObject *) v;
}


/** Event Loop **/

static PyObject *
Tkapp_MainLoop(PyObject *selfptr, PyObject *args)
{
    int threshold = 0;
    TkappObject *self = (TkappObject*)selfptr;
#ifdef WITH_THREAD
    PyThreadState *tstate = PyThreadState_Get();
#endif

    if (!PyArg_ParseTuple(args, "|i:mainloop", &threshold))
        return NULL;

    CHECK_TCL_APPARTMENT;
    self->dispatching = 1;

    quitMainLoop = 0;
    while (Tk_GetNumMainWindows() > threshold &&
           !quitMainLoop &&
           !errorInCmd)
    {
        int result;

#ifdef WITH_THREAD
        if (self->threaded) {
            /* Allow other Python threads to run. */
            ENTER_TCL
            result = Tcl_DoOneEvent(0);
            LEAVE_TCL
        }
        else {
            Py_BEGIN_ALLOW_THREADS
            if(tcl_lock)PyThread_acquire_lock(tcl_lock, 1);
            tcl_tstate = tstate;
            result = Tcl_DoOneEvent(TCL_DONT_WAIT);
            tcl_tstate = NULL;
            if(tcl_lock)PyThread_release_lock(tcl_lock);
            if (result == 0)
                Sleep(Tkinter_busywaitinterval);
            Py_END_ALLOW_THREADS
        }
#else
        result = Tcl_DoOneEvent(0);
#endif

        if (PyErr_CheckSignals() != 0) {
            self->dispatching = 0;
            return NULL;
        }
        if (result < 0)
            break;
    }
    self->dispatching = 0;
    quitMainLoop = 0;

    if (errorInCmd) {
        errorInCmd = 0;
        PyErr_Restore(excInCmd, valInCmd, trbInCmd);
        excInCmd = valInCmd = trbInCmd = NULL;
        return NULL;
    }
    Py_RETURN_NONE;
}

static PyObject *
Tkapp_DoOneEvent(PyObject *self, PyObject *args)
{
    int flags = 0;
    int rv;

    if (!PyArg_ParseTuple(args, "|i:dooneevent", &flags))
        return NULL;

    ENTER_TCL
    rv = Tcl_DoOneEvent(flags);
    LEAVE_TCL
    return Py_BuildValue("i", rv);
}

static PyObject *
Tkapp_Quit(PyObject *self, PyObject *args)
{

    if (!PyArg_ParseTuple(args, ":quit"))
        return NULL;

    quitMainLoop = 1;
    Py_RETURN_NONE;
}

static PyObject *
Tkapp_InterpAddr(PyObject *self, PyObject *args)
{

    if (!PyArg_ParseTuple(args, ":interpaddr"))
        return NULL;

    return PyLong_FromVoidPtr(Tkapp_Interp(self));
}

static PyObject *
Tkapp_TkInit(PyObject *self, PyObject *args)
{
    Tcl_Interp *interp = Tkapp_Interp(self);
    const char * _tk_exists = NULL;
    int err;

#ifdef TKINTER_PROTECT_LOADTK
    /* Up to Tk 8.4.13, Tk_Init deadlocks on the second call when the
     * first call failed.
     * To avoid the deadlock, we just refuse the second call through
     * a static variable.
     */
    if (tk_load_failed) {
        PyErr_SetString(Tkinter_TclError, TKINTER_LOADTK_ERRMSG);
        return NULL;
    }
#endif

    /* We want to guard against calling Tk_Init() multiple times */
    CHECK_TCL_APPARTMENT;
    ENTER_TCL
    err = Tcl_Eval(Tkapp_Interp(self), "info exists     tk_version");
    ENTER_OVERLAP
    if (err == TCL_ERROR) {
        /* This sets an exception, but we cannot return right
           away because we need to exit the overlap first. */
        Tkinter_Error(self);
    } else {
        _tk_exists = Tkapp_Result(self);
    }
    LEAVE_OVERLAP_TCL
    if (err == TCL_ERROR) {
        return NULL;
    }
    if (_tk_exists == NULL || strcmp(_tk_exists, "1") != 0)     {
        if (Tk_Init(interp)             == TCL_ERROR) {
            PyErr_SetString(Tkinter_TclError,
                            Tcl_GetStringResult(Tkapp_Interp(self)));
#ifdef TKINTER_PROTECT_LOADTK
            tk_load_failed = 1;
#endif
            return NULL;
        }
    }
    Py_RETURN_NONE;
}

static PyObject *
Tkapp_WantObjects(PyObject *self, PyObject *args)
{

    int wantobjects = -1;
    if (!PyArg_ParseTuple(args, "|i:wantobjects", &wantobjects))
        return NULL;
    if (wantobjects == -1)
        return PyBool_FromLong(((TkappObject*)self)->wantobjects);
    ((TkappObject*)self)->wantobjects = wantobjects;

    Py_RETURN_NONE;
}

static PyObject *
Tkapp_WillDispatch(PyObject *self, PyObject *args)
{

    ((TkappObject*)self)->dispatching = 1;

    Py_RETURN_NONE;
}


/**** Tkapp Method List ****/

static PyMethodDef Tkapp_methods[] =
{
    {"willdispatch",       Tkapp_WillDispatch, METH_NOARGS},
    {"wantobjects",            Tkapp_WantObjects, METH_VARARGS},
    {"call",                   Tkapp_Call, METH_VARARGS},
    {"eval",                   Tkapp_Eval, METH_VARARGS},
    {"evalfile",               Tkapp_EvalFile, METH_VARARGS},
    {"record",                 Tkapp_Record, METH_VARARGS},
    {"adderrorinfo",       Tkapp_AddErrorInfo, METH_VARARGS},
    {"setvar",                 Tkapp_SetVar, METH_VARARGS},
    {"globalsetvar",       Tkapp_GlobalSetVar, METH_VARARGS},
    {"getvar",                 Tkapp_GetVar, METH_VARARGS},
    {"globalgetvar",       Tkapp_GlobalGetVar, METH_VARARGS},
    {"unsetvar",               Tkapp_UnsetVar, METH_VARARGS},
    {"globalunsetvar",     Tkapp_GlobalUnsetVar, METH_VARARGS},
    {"getint",                 Tkapp_GetInt, METH_VARARGS},
    {"getdouble",              Tkapp_GetDouble, METH_VARARGS},
    {"getboolean",             Tkapp_GetBoolean, METH_O},
    {"exprstring",             Tkapp_ExprString, METH_VARARGS},
    {"exprlong",               Tkapp_ExprLong, METH_VARARGS},
    {"exprdouble",             Tkapp_ExprDouble, METH_VARARGS},
    {"exprboolean",        Tkapp_ExprBoolean, METH_VARARGS},
    {"splitlist",              Tkapp_SplitList, METH_VARARGS},
    {"split",                  Tkapp_Split, METH_VARARGS},
    {"createcommand",      Tkapp_CreateCommand, METH_VARARGS},
    {"deletecommand",      Tkapp_DeleteCommand, METH_VARARGS},
#ifdef HAVE_CREATEFILEHANDLER
    {"createfilehandler",  Tkapp_CreateFileHandler, METH_VARARGS},
    {"deletefilehandler",  Tkapp_DeleteFileHandler, METH_VARARGS},
#endif
    {"createtimerhandler", Tkapp_CreateTimerHandler, METH_VARARGS},
    {"mainloop",               Tkapp_MainLoop, METH_VARARGS},
    {"dooneevent",             Tkapp_DoOneEvent, METH_VARARGS},
    {"quit",                   Tkapp_Quit, METH_VARARGS},
    {"interpaddr",         Tkapp_InterpAddr, METH_VARARGS},
    {"loadtk",                 Tkapp_TkInit, METH_NOARGS},
    {NULL,                     NULL}
};



/**** Tkapp Type Methods ****/

static void
Tkapp_Dealloc(PyObject *self)
{
    PyObject *tp = (PyObject *) Py_TYPE(self);
    /*CHECK_TCL_APPARTMENT;*/
    ENTER_TCL
    Tcl_DeleteInterp(Tkapp_Interp(self));
    LEAVE_TCL
    PyObject_Del(self);
    Py_DECREF(tp);
    DisableEventHook();
}

static PyType_Slot Tkapp_Type_slots[] = {
    {Py_tp_dealloc, Tkapp_Dealloc},
    {Py_tp_methods, Tkapp_methods},
    {0, 0}
};


static PyType_Spec Tkapp_Type_spec = {
    "_tkinter.tkapp",
    sizeof(TkappObject),
    0,
    Py_TPFLAGS_DEFAULT,
    Tkapp_Type_slots,
};



/**** Tkinter Module ****/

typedef struct {
    PyObject* tuple;
    Py_ssize_t size; /* current size */
    Py_ssize_t maxsize; /* allocated size */
} FlattenContext;

static int
_bump(FlattenContext* context, Py_ssize_t size)
{
    /* expand tuple to hold (at least) size new items.
       return true if successful, false if an exception was raised */

    Py_ssize_t maxsize = context->maxsize * 2;  /* never overflows */

    if (maxsize < context->size + size)
        maxsize = context->size + size;  /* never overflows */

    context->maxsize = maxsize;

    return _PyTuple_Resize(&context->tuple, maxsize) >= 0;
}

static int
_flatten1(FlattenContext* context, PyObject* item, int depth)
{
    /* add tuple or list to argument tuple (recursively) */

    Py_ssize_t i, size;

    if (depth > 1000) {
        PyErr_SetString(PyExc_ValueError,
                        "nesting too deep in _flatten");
        return 0;
    } else if (PyTuple_Check(item) || PyList_Check(item)) {
        size = PySequence_Fast_GET_SIZE(item);
        /* preallocate (assume no nesting) */
        if (context->size + size > context->maxsize &&
            !_bump(context, size))
            return 0;
        /* copy items to output tuple */
        for (i = 0; i < size; i++) {
            PyObject *o = PySequence_Fast_GET_ITEM(item, i);
            if (PyList_Check(o) || PyTuple_Check(o)) {
                if (!_flatten1(context, o, depth + 1))
                    return 0;
            } else if (o != Py_None) {
                if (context->size + 1 > context->maxsize &&
                    !_bump(context, 1))
                    return 0;
                Py_INCREF(o);
                PyTuple_SET_ITEM(context->tuple,
                                 context->size++, o);
            }
        }
    } else {
        PyErr_SetString(PyExc_TypeError, "argument must be sequence");
        return 0;
    }
    return 1;
}

static PyObject *
Tkinter_Flatten(PyObject* self, PyObject* args)
{
    FlattenContext context;
    PyObject* item;

    if (!PyArg_ParseTuple(args, "O:_flatten", &item))
        return NULL;

    context.maxsize = PySequence_Size(item);
    if (context.maxsize < 0)
        return NULL;
    if (context.maxsize == 0)
        return PyTuple_New(0);

    context.tuple = PyTuple_New(context.maxsize);
    if (!context.tuple)
        return NULL;

    context.size = 0;

    if (!_flatten1(&context, item,0))
        return NULL;

    if (_PyTuple_Resize(&context.tuple, context.size))
        return NULL;

    return context.tuple;
}

static PyObject *
Tkinter_Create(PyObject *self, PyObject *args)
{
    char *screenName = NULL;
    char *baseName = NULL; /* XXX this is not used anymore;
                              try getting rid of it. */
    char *className = NULL;
    int interactive = 0;
    int wantobjects = 1;
    int wantTk = 1;     /* If false, then Tk_Init() doesn't get called */
    int sync = 0; /* pass -sync to wish */
    char *use = NULL; /* pass -use to wish */

    className = "Tk";

    if (!PyArg_ParseTuple(args, "|zssiiiiz:create",
                          &screenName, &baseName, &className,
                          &interactive, &wantobjects, &wantTk,
                          &sync, &use))
        return NULL;
    CHECK_STRING_LENGTH(screenName);
    CHECK_STRING_LENGTH(baseName);
    CHECK_STRING_LENGTH(className);
    CHECK_STRING_LENGTH(use);

    return (PyObject *) Tkapp_New(screenName, className,
                                  interactive, wantobjects, wantTk,
                                  sync, use);
}

static PyObject *
Tkinter_setbusywaitinterval(PyObject *self, PyObject *args)
{
    int new_val;
    if (!PyArg_ParseTuple(args, "i:setbusywaitinterval", &new_val))
        return NULL;
    if (new_val < 0) {
        PyErr_SetString(PyExc_ValueError,
                        "busywaitinterval must be >= 0");
        return NULL;
    }
    Tkinter_busywaitinterval = new_val;
    Py_RETURN_NONE;
}

static char setbusywaitinterval_doc[] =
"setbusywaitinterval(n) -> None\n\
\n\
Set the busy-wait interval in milliseconds between successive\n\
calls to Tcl_DoOneEvent in a threaded Python interpreter.\n\
It should be set to a divisor of the maximum time between\n\
frames in an animation.";

static PyObject *
Tkinter_getbusywaitinterval(PyObject *self, PyObject *args)
{
    return PyLong_FromLong(Tkinter_busywaitinterval);
}

static char getbusywaitinterval_doc[] =
"getbusywaitinterval() -> int\n\
\n\
Return the current busy-wait interval between successive\n\
calls to Tcl_DoOneEvent in a threaded Python interpreter.";

static PyMethodDef moduleMethods[] =
{
    {"_flatten",           Tkinter_Flatten, METH_VARARGS},
    {"create",             Tkinter_Create, METH_VARARGS},
    {"setbusywaitinterval",Tkinter_setbusywaitinterval, METH_VARARGS,
                           setbusywaitinterval_doc},
    {"getbusywaitinterval",(PyCFunction)Tkinter_getbusywaitinterval,
                           METH_NOARGS, getbusywaitinterval_doc},
    {NULL,                 NULL}
};

#ifdef WAIT_FOR_STDIN

static int stdin_ready = 0;

#ifndef MS_WINDOWS
static void
MyFileProc(void *clientData, int mask)
{
    stdin_ready = 1;
}
#endif

#ifdef WITH_THREAD
static PyThreadState *event_tstate = NULL;
#endif

static int
EventHook(void)
{
#ifndef MS_WINDOWS
    int tfile;
#endif
#ifdef WITH_THREAD
    PyEval_RestoreThread(event_tstate);
#endif
    stdin_ready = 0;
    errorInCmd = 0;
#ifndef MS_WINDOWS
    tfile = fileno(stdin);
    Tcl_CreateFileHandler(tfile, TCL_READABLE, MyFileProc, NULL);
#endif
    while (!errorInCmd && !stdin_ready) {
        int result;
#ifdef MS_WINDOWS
        if (_kbhit()) {
            stdin_ready = 1;
            break;
        }
#endif
#if defined(WITH_THREAD) || defined(MS_WINDOWS)
        Py_BEGIN_ALLOW_THREADS
        if(tcl_lock)PyThread_acquire_lock(tcl_lock, 1);
        tcl_tstate = event_tstate;

        result = Tcl_DoOneEvent(TCL_DONT_WAIT);

        tcl_tstate = NULL;
        if(tcl_lock)PyThread_release_lock(tcl_lock);
        if (result == 0)
            Sleep(Tkinter_busywaitinterval);
        Py_END_ALLOW_THREADS
#else
        result = Tcl_DoOneEvent(0);
#endif

        if (result < 0)
            break;
    }
#ifndef MS_WINDOWS
    Tcl_DeleteFileHandler(tfile);
#endif
    if (errorInCmd) {
        errorInCmd = 0;
        PyErr_Restore(excInCmd, valInCmd, trbInCmd);
        excInCmd = valInCmd = trbInCmd = NULL;
        PyErr_Print();
    }
#ifdef WITH_THREAD
    PyEval_SaveThread();
#endif
    return 0;
}

#endif

static void
EnableEventHook(void)
{
#ifdef WAIT_FOR_STDIN
    if (PyOS_InputHook == NULL) {
#ifdef WITH_THREAD
        event_tstate = PyThreadState_Get();
#endif
        PyOS_InputHook = EventHook;
    }
#endif
}

static void
DisableEventHook(void)
{
#ifdef WAIT_FOR_STDIN
    if (Tk_GetNumMainWindows() == 0 && PyOS_InputHook == EventHook) {
        PyOS_InputHook = NULL;
    }
#endif
}


static struct PyModuleDef _tkintermodule = {
    PyModuleDef_HEAD_INIT,
    "_tkinter",
    NULL,
    -1,
    moduleMethods,
    NULL,
    NULL,
    NULL,
    NULL
};

PyMODINIT_FUNC
PyInit__tkinter(void)
{
  PyObject *m, *uexe, *cexe, *o;

#ifdef WITH_THREAD
    tcl_lock = PyThread_allocate_lock();
    if (tcl_lock == NULL)
        return NULL;
#endif

    m = PyModule_Create(&_tkintermodule);
    if (m == NULL)
        return NULL;

    o = PyErr_NewException("_tkinter.TclError", NULL, NULL);
    if (o == NULL) {
        Py_DECREF(m);
        return NULL;
    }
    Py_INCREF(o);
    if (PyModule_AddObject(m, "TclError", o)) {
        Py_DECREF(o);
        Py_DECREF(m);
        return NULL;
    }
    Tkinter_TclError = o;

    if (PyModule_AddIntConstant(m, "READABLE", TCL_READABLE)) {
        Py_DECREF(m);
        return NULL;
    }
    if (PyModule_AddIntConstant(m, "WRITABLE", TCL_WRITABLE)) {
        Py_DECREF(m);
        return NULL;
    }
    if (PyModule_AddIntConstant(m, "EXCEPTION", TCL_EXCEPTION)) {
        Py_DECREF(m);
        return NULL;
    }
    if (PyModule_AddIntConstant(m, "WINDOW_EVENTS", TCL_WINDOW_EVENTS)) {
        Py_DECREF(m);
        return NULL;
    }
    if (PyModule_AddIntConstant(m, "FILE_EVENTS", TCL_FILE_EVENTS)) {
        Py_DECREF(m);
        return NULL;
    }
    if (PyModule_AddIntConstant(m, "TIMER_EVENTS", TCL_TIMER_EVENTS)) {
        Py_DECREF(m);
        return NULL;
    }
    if (PyModule_AddIntConstant(m, "IDLE_EVENTS", TCL_IDLE_EVENTS)) {
        Py_DECREF(m);
        return NULL;
    }
    if (PyModule_AddIntConstant(m, "ALL_EVENTS", TCL_ALL_EVENTS)) {
        Py_DECREF(m);
        return NULL;
    }
    if (PyModule_AddIntConstant(m, "DONT_WAIT", TCL_DONT_WAIT)) {
        Py_DECREF(m);
        return NULL;
    }
    if (PyModule_AddStringConstant(m, "TK_VERSION", TK_VERSION)) {
        Py_DECREF(m);
        return NULL;
    }
    if (PyModule_AddStringConstant(m, "TCL_VERSION", TCL_VERSION)) {
        Py_DECREF(m);
        return NULL;
    }

    o = PyType_FromSpec(&Tkapp_Type_spec);
    if (o == NULL) {
        Py_DECREF(m);
        return NULL;
    }
    if (PyModule_AddObject(m, "TkappType", o)) {
        Py_DECREF(o);
        Py_DECREF(m);
        return NULL;
    }
    Tkapp_Type = o;

    o = PyType_FromSpec(&Tktt_Type_spec);
    if (o == NULL) {
        Py_DECREF(m);
        return NULL;
    }
    if (PyModule_AddObject(m, "TkttType", o)) {
        Py_DECREF(o);
        Py_DECREF(m);
        return NULL;
    }
    Tktt_Type = o;

    o = PyType_FromSpec(&PyTclObject_Type_spec);
    if (o == NULL) {
        Py_DECREF(m);
        return NULL;
    }
    if (PyModule_AddObject(m, "Tcl_Obj", o)) {
        Py_DECREF(o);
        Py_DECREF(m);
        return NULL;
    }
    PyTclObject_Type = o;

#ifdef TK_AQUA
    /* Tk_MacOSXSetupTkNotifier must be called before Tcl's subsystems
     * start waking up.  Note that Tcl_FindExecutable will do this, this
     * code must be above it! The original warning from
     * tkMacOSXAppInit.c is copied below.
     *
     * NB - You have to swap in the Tk Notifier BEFORE you start up the
     * Tcl interpreter for now.  It probably should work to do this
     * in the other order, but for now it doesn't seem to.
     *
     */
    Tk_MacOSXSetupTkNotifier();
#endif


    /* This helps the dynamic loader; in Unicode aware Tcl versions
       it also helps Tcl find its encodings. */
    uexe = PyUnicode_FromWideChar(Py_GetProgramName(), -1);
    if (uexe) {
        cexe = PyUnicode_EncodeFSDefault(uexe);
        if (cexe)
            Tcl_FindExecutable(PyBytes_AsString(cexe));
        Py_XDECREF(cexe);
        Py_DECREF(uexe);
    }

    if (PyErr_Occurred()) {
        Py_DECREF(m);
        return NULL;
    }

#if 0
    /* This was not a good idea; through <Destroy> bindings,
       Tcl_Finalize() may invoke Python code but at that point the
       interpreter and thread state have already been destroyed! */
    Py_AtExit(Tcl_Finalize);
#endif
    return m;
}<|MERGE_RESOLUTION|>--- conflicted
+++ resolved
@@ -52,20 +52,8 @@
 
 #include "tkinter.h"
 
-<<<<<<< HEAD
-#if TK_VERSION_HEX < 0x08040002
+#if TK_HEX_VERSION < 0x08040200
 #error "Tk older than 8.4 not supported"
-=======
-/* For Tcl 8.2 and 8.3, CONST* is not defined (except on Cygwin). */
-#ifndef CONST84_RETURN
-#define CONST84_RETURN
-#undef CONST
-#define CONST
-#endif
-
-#if TK_HEX_VERSION < 0x08030201
-#error "Tk older than 8.3.1 not supported"
->>>>>>> 3af7a38c
 #endif
 
 #if TK_HEX_VERSION >= 0x08050208 && TK_HEX_VERSION < 0x08060000 || \
